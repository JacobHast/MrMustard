--- conflicted
+++ resolved
@@ -84,11 +84,8 @@
 @pytest.mark.parametrize("precision", precisions)
 def test_compactFock_1leftover(precision, A_B_G0):
     """Test getting Fock amplitudes if all but the first mode are detected (math.hermite_renormalized_1leftoverMode)"""
-<<<<<<< HEAD
     skip_np()
 
-=======
->>>>>>> fdd6e85c
     settings.PRECISION_BITS_HERMITE_POLY = precision
     for cutoffs in allowed_cutoffs((7, 7, 7)):
         A, B, G0 = A_B_G0  # Create random state (M mode Gaussian state with displacement)

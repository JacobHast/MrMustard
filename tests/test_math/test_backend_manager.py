# Copyright 2023 Xanadu Quantum Technologies Inc.

# Licensed under the Apache License, Version 2.0 (the "License");
# you may not use this file except in compliance with the License.
# You may obtain a copy of the License at

#     http://www.apache.org/licenses/LICENSE-2.0

# Unless required by applicable law or agreed to in writing, software
# distributed under the License is distributed on an "AS IS" BASIS,
# WITHOUT WARRANTIES OR CONDITIONS OF ANY KIND, either express or implied.
# See the License for the specific language governing permissions and
# limitations under the License.

"""
Unit tests for the :class:`BackendManager`.
"""
import math

import numpy as np
import pytest
import tensorflow as tf

from mrmustard import math


# pylint: disable=protected-access, too-many-public-methods
class TestBackendManager:
    r"""
    Tests the BackendManager.
    """
    l1 = [1.0]
    l2 = [1.0 + 0.0j, -2.0 + 2.0j]
    l3 = [[1.0, 2.0], [-3.0, 4.0]]
    l4 = [l2, l2]
    l5 = [[[1.0, 2.0, 3.0 + 6], [3.0, 4.0, 5.0 - 10]], [[1.0, 2.0 + 1, 3.0], [3.0, 4.0, 5.0]]]
    lists = [l1, l2, l3, l4, l5]

    types = ["None", "int32", "float32", "float64", "complex128"]

    def test_error(self):
        r"""
        Tests the error on `_apply`.
        """
        msg = f"Function ``ciao`` not implemented for backend ``{math.backend_name}``."
        with pytest.raises(NotImplementedError, match=msg):
            math._apply("ciao")

    def test_types(self):
        r"""
        Tests the types.
        """
        assert math.int32 is math.backend.int32
        assert math.float32 is math.backend.float32
        assert math.float64 is math.backend.float64
        assert math.complex128 is math.backend.complex128

    @pytest.mark.parametrize("l", lists)
    def test_abs(self, l):
        r"""
        Tests the ``abs`` method.
        """
        arr = np.array(l)
        res = math.asnumpy(math.abs(np.array(l)))
        assert np.allclose(res, np.abs(arr))

    @pytest.mark.parametrize("l", lists)
    def test_any(self, l):
        r"""
        Tests the ``any`` method.
        """
        arr = np.array(l)
        assert np.allclose(math.asnumpy(math.any(arr)), np.any(arr))

    @pytest.mark.parametrize("t", ["float32", "float64"])
    def test_arange(self, t):
        r"""
        Tests the ``arange`` method.
        """
        dtype = getattr(math, t)
        params = (3, 20, 0.5, dtype)

        np_dtype = getattr(np, t)
        np_params = (3, 20, 0.5, np_dtype)

        res = math.asnumpy(math.arange(*params))
        assert np.allclose(res, np.arange(*np_params))

    @pytest.mark.parametrize("l", lists)
    def test_asnumpy(self, l):
        r"""
        Tests the ``asnumpy`` method.
        """
        arr = math.astensor(np.array(l), dtype=np.array(l).dtype)
        res = math.asnumpy(arr)
        assert np.allclose(res, np.array(l))

    def test_assign(self):
        r"""
        Tests the ``assign`` method.
        """
        arr = math.new_variable(np.eye(3), (None, None), "")
        value = math.astensor(2 * np.eye(3))
        arr = math.asnumpy(math.assign(arr, value))
        assert np.allclose(arr, value)

    @pytest.mark.parametrize("t", types)
    @pytest.mark.parametrize("l", [l1, l3])
    def test_astensor(self, t, l):
        r"""
        Tests the ``astensor`` method.
        """
        arr = np.array(l)
        dtype = getattr(math, t, None)
        res = math.astensor(arr, dtype)

        if math.backend_name == "numpy":
            assert np.allclose(res, arr.astype(dtype or np.float64))
        else:
            exp = tf.convert_to_tensor(arr, dtype=dtype or tf.float64)
            exp = exp.numpy()
            assert np.allclose(res, exp)

    @pytest.mark.parametrize("t", types)
    @pytest.mark.parametrize("l", [l1, l3])
    def test_atleast_1d(self, t, l):
        r"""
        Tests the ``atleast_1d`` method.
        """
        dtype = getattr(math, t, None)
        arr = np.array(l)

        res = math.asnumpy(math.atleast_1d(arr, dtype=dtype))

        exp = np.atleast_1d(arr)
<<<<<<< HEAD
=======
        if dtype:
            np_dtype = getattr(np, t, None)
            exp = exp.astype(np_dtype)

        assert np.allclose(res, exp)

    @pytest.mark.parametrize("t", types)
    @pytest.mark.parametrize("l", [l1, l3])
    def test_atleast_2d(self, t, l):
        r"""
        Tests the ``atleast_2d`` method.
        """
        dtype = getattr(math, t, None)
        arr = np.array(l)

        res = math.asnumpy(math.atleast_2d(arr, dtype=dtype))

        exp = np.atleast_2d(arr)
>>>>>>> 4cb1fd71
        if dtype:
            np_dtype = getattr(np, t, None)
            exp = exp.astype(np_dtype)

        assert np.allclose(res, exp)

    @pytest.mark.parametrize("t", types)
    @pytest.mark.parametrize("l", [l1, l3, l5])
    def test_atleast_3d(self, t, l):
        r"""
        Tests the ``atleast_3d`` method.
        """
        dtype = getattr(math, t, None)
        arr = np.array(l)

        res = math.asnumpy(math.atleast_3d(arr, dtype=dtype))

        if arr.ndim == 1:
            exp_shape = (1, 1) + arr.shape
        elif arr.ndim == 2:
            exp_shape = (1,) + arr.shape
        else:
            exp_shape = arr.shape
        assert res.shape == exp_shape

    def test_boolean_mask(self):
        r"""
        Tests the ``boolean_mask`` method.
        """
        arr = np.array([1, 2, 3, 4])
        mask = [True, False, True, True]
        res = math.asnumpy(math.boolean_mask(arr, mask))
        exp = np.array([1, 3, 4])
        assert np.allclose(res, exp)

    def test_block(self):
        r"""
        Tests the ``block`` method.
        """
        I = math.ones(shape=(4, 4), dtype=math.complex128)
        O = math.zeros(shape=(4, 4), dtype=math.complex128)
        R = math.block(
            [[I, 1j * I, O, O], [O, O, I, -1j * I], [I, -1j * I, O, O], [O, O, I, 1j * I]]
        )
        assert R.shape == (16, 16)

    def test_block_diag(self):
        r"""
        Tests the ``block_diag`` method.
        """
        I = math.ones(shape=(4, 4), dtype=math.complex128)
        O = math.zeros(shape=(4, 4), dtype=math.complex128)
        R = math.block_diag(I, 1j * I)
        assert R.shape == (8, 8)
        assert np.allclose(math.block([[I, O], [O, 1j * I]]), R)

    @pytest.mark.parametrize("t", types)
    def test_cast(self, t):
        r"""
        Tests the ``cast`` method.
        """
        dtype = getattr(math, t, None)
        np_dtype = getattr(np, t, None)

        arr = np.array([[1, 2], [3, 4]])
        res = math.asnumpy(math.cast(arr, dtype))
        exp = arr.astype(np_dtype or np.float64)
        assert np.allclose(res, exp)

    @pytest.mark.parametrize("l", [l1, l3])
    def test_clip(self, l):
        r"""
        Tests the ``clip`` method.
        """
        arr = np.array(l)
        params = (arr, 0, 3)
        res = math.asnumpy(math.clip(*params))
        assert np.allclose(res, np.clip(*params))

    @pytest.mark.parametrize("axis", [0, 1])
    def test_concat(self, axis):
        r"""
        Tests the ``concat`` method.
        """
        arr1 = np.array([[1, 2], [3, 4]])
        arr2 = np.array([[5, 6], [7, 8]])
        params = ((arr1, arr2), axis)
        res = math.asnumpy(math.concat(*params))
        return np.allclose(res, np.concatenate(*params))

    @pytest.mark.parametrize("l", lists)
    def test_conj(self, l):
        r"""
        Tests the ``conj`` method.
        """
        arr = np.array(l)
        res = math.asnumpy(math.conj(arr))
        assert np.allclose(res, np.conj(arr))

    @pytest.mark.parametrize("l", lists)
    def test_cos(self, l):
        r"""
        Tests the ``cos`` method.
        """
        arr = np.array(l)
        assert np.allclose(math.asnumpy(math.cos(arr)), np.cos(arr))

    @pytest.mark.parametrize("l", lists)
    def test_cosh(self, l):
        r"""
        Tests the ``cosh`` method.
        """
        arr = np.array(l)
        assert np.allclose(math.asnumpy(math.cosh(arr)), np.cosh(arr))

    def test_det(self):
        r"""
        Tests the ``det`` method.
        """
        arr = np.array([[1.0, 2.0], [3.0, 4.0]])
        assert np.allclose(math.det(arr), -2.0)

    def test_diag(self):
        r"""
        Tests the ``diag`` method.
        """
        d1 = math.ones(shape=(3,), dtype=math.float64)
        d2 = 2 * math.ones(shape=(2,), dtype=math.float64)
        d3 = 3 * math.ones(shape=(1,), dtype=math.float64)

        res = math.diag(d1, 0) + math.diag(d2, 1) + math.diag(d3, 2)
        res = math.asnumpy(res)
        exp = np.array([[1.0, 2.0, 3.0], [0.0, 1.0, 2.0], [0.0, 0.0, 1.0]])

        assert np.allclose(res, exp)

    def test_diag_part(self):
        r"""
        Tests the ``diag_part`` method.
        """
        arr = np.arange(9).reshape((3, 1, 3))

        dp1 = math.asnumpy(math.diag_part(arr, 0))
        exp1 = np.array([[0], [3], [6]])
        assert np.allclose(dp1, exp1)

        dp2 = math.asnumpy(math.diag_part(arr, 1))
        exp2 = np.array([[1], [4], [7]])
        assert np.allclose(dp2, exp2)

        dp3 = math.asnumpy(math.diag_part(arr, 2))
        exp3 = np.array([[2], [5], [8]])
        assert np.allclose(dp3, exp3)

    def test_eigvals(self):
        r"""
        Tests the ``eigvals`` method.
        """
        arr = np.arange(9, dtype=np.float64).reshape((3, 3))
        ev = math.asnumpy(math.eigvals(arr))
        exp = np.array([1.33484692e01, -1.34846923e00, 0.0])

        ev.sort()
        exp.sort()
        assert np.allclose(ev, exp)

    def test_eigh(self):
        r"""
        Tests the ``eigh`` method.
        """
        arr = np.eye(3)
        arr[1, 1] = 2
        arr[2, 2] = 3
        vals, vecs = math.eigh(arr)

        assert np.allclose(math.asnumpy(vals), np.array([1.0, 2.0, 3.0]))
        assert np.allclose(math.asnumpy(vecs), np.eye(3))

    def test_exp(self):
        r"""
        Tests the ``exp`` method.
        """
        arr = np.eye(3)
        arr[1, 1] = 2
        arr[2, 2] = 3
        res = math.asnumpy(math.exp(arr))
        exp = np.array(
            [[np.exp(0) if i != j else np.exp(i + 1) for i in range(3)] for j in range(3)]
        )
        assert np.allclose(res, exp)

    def test_eye(self):
        r"""
        Tests the ``eye`` method.
        """
        res = math.asnumpy(math.eye(3))
        exp = np.eye(3)
        assert np.allclose(res, exp)

    def test_eye_like(self):
        r"""
        Tests the ``eye_like`` method.
        """
        res = math.asnumpy(math.eye_like(math.zeros((3, 3))))
        exp = np.eye(3)
        assert np.allclose(res, exp)

    def test_from_backend(self):
        r"""
        Tests the ``expm`` method.
        """
        v1 = [1, 2]
        assert not math.from_backend(v1)

        v2 = np.array(v1)
        v3 = tf.constant(v1)
        if math.backend_name == "numpy":
            assert math.from_backend(v2) and not math.from_backend(v3)
        else:
            assert math.from_backend(v3) and not math.from_backend(v2)

    def test_gather(self):
        r"""
        Tests the ``gather`` method.
        """
        arr = np.arange(9).reshape((3, 3))

        res1 = math.asnumpy(math.gather(arr, 2, 1))
        exp1 = np.array([2, 5, 8])
        assert np.allclose(res1, exp1)

        res2 = math.asnumpy(math.gather(arr, 2, 0))
        exp2 = np.array([6, 7, 8])
        assert np.allclose(res2, exp2)

    def test_imag(self):
        r"""
        Tests the ``imag`` method.
        """
        arr = np.eye(3) + 2j * np.eye(3)
        assert np.allclose(math.asnumpy(math.imag(arr)), 2 * np.eye(3))

        assert np.allclose(math.asnumpy(math.imag(np.eye(3))), 0 * np.eye(3))

    def test_inv(self):
        r"""
        Tests the ``inv`` method.
        """
        arr = np.array([[1.0, 0], [0, 1j]])
        inv = math.inv(arr)
        assert np.allclose(math.asnumpy(arr @ inv), np.eye(2))

    def test_is_trainable(self):
        r"""
        Tests the ``is_trainable`` method.
        """
        arr1 = np.array([1, 2])
        arr2 = tf.constant(arr1)
        arr3 = tf.Variable(arr1)

        assert not math.is_trainable(arr1)
        assert not math.is_trainable(arr2)
        assert math.is_trainable(arr3) is (math.backend_name == "tensorflow")

    def test_lgamma(self):
        r"""
        Tests the ``lgamma`` method.
        """
        arr = np.array([1.0, 2.0, 3.0, 4.0])
        assert np.allclose(math.asnumpy(math.lgamma(arr)), math.lgamma(arr))

    def test_log(self):
        r"""
        Tests the ``log`` method.
        """
        arr = np.array([1.0, 2.0, 3.0, 4.0])
        assert np.allclose(math.asnumpy(math.log(arr)), np.log(arr))

    def test_make_complex(self):
        r"""
        Tests the ``make_complex`` method.
        """
        r = 1.0
        i = 2.0
        assert math.asnumpy(math.make_complex(r, i)) == r + i * 1j

    def test_maximum(self):
        r"""
        Tests the ``maximum`` method.
        """
        arr1 = np.eye(3)
        arr2 = 2 * np.eye(3)
        res = math.asnumpy(math.maximum(arr1, arr2))
        assert np.allclose(res, arr2)

    def test_minimum(self):
        r"""
        Tests the ``minimum`` method.
        """
        arr1 = np.eye(3)
        arr2 = 2 * np.eye(3)
        res = math.asnumpy(math.minimum(arr1, arr2))
        assert np.allclose(res, arr1)

    @pytest.mark.parametrize("t", types)
    def test_new_variable(self, t):
        r"""
        Tests the ``new_variable`` method.
        """
        dtype = getattr(math, t, None)
        arr = np.eye(3)
        res = math.new_variable(arr, (0, 1), "my_var", dtype)

        if math.backend_name == "numpy":
            assert np.allclose(res, arr)
            assert not hasattr(res, "name")
            assert res.dtype == dtype
        else:
            assert isinstance(res, tf.Variable)
            assert np.allclose(math.asnumpy(res), arr)
            assert res.dtype == dtype or math.float64

    @pytest.mark.parametrize("t", types)
    def test_new_constant(self, t):
        r"""
        Tests the ``new_constant`` method.
        """
        dtype = getattr(math, t, None)
        arr = np.eye(3)
        res = math.new_constant(arr, "my_const", dtype)

        if math.backend_name == "numpy":
            assert np.allclose(res, arr)
            assert not hasattr(res, "name")
            assert res.dtype == dtype
        else:
            assert np.allclose(math.asnumpy(res), arr)

    def test_ones(self):
        r"""
        Tests the ``ones`` method.
        """
        arr = np.ones(3)
        res = math.asnumpy(math.ones(3))
        assert np.allclose(res, arr)

    def test_ones_like(self):
        r"""
        Tests the ``ones_like`` method.
        """
        arr = np.ones(3)
        res = math.asnumpy(math.ones_like(arr))
        assert np.allclose(res, arr)

    def test_pow(self):
        r"""
        Tests the ``pow`` method.
        """
        arr = np.array([1.0, 2.0, 3.0, 4.0])
        assert np.allclose(math.asnumpy(math.pow(arr, 2)), math.pow(arr, 2))

    def test_real(self):
        r"""
        Tests the ``real`` method.
        """
        arr = np.eye(3) + 2j * np.eye(3)
        assert np.allclose(math.asnumpy(math.real(arr)), np.eye(3))

        assert np.allclose(math.asnumpy(math.real(np.eye(3))), np.eye(3))

    def test_reshape(self):
        r"""
        Tests the ``reshape`` method.
        """
        arr = np.eye(3)
        shape = (1, 9)
        arr = math.reshape(arr, shape)
        assert arr.shape == shape

    def test_set_diag(self):
        r"""
        Tests the ``set_diag`` method.
        """
        arr = np.zeros(shape=(3, 3))
        diag = np.ones(shape=(3,))
        assert np.allclose(math.asnumpy(math.set_diag(arr, diag, 0)), np.eye(3))

    @pytest.mark.parametrize("l", lists)
    def test_sin(self, l):
        r"""
        Tests the ``sin`` method.
        """
        arr = np.array(l)
        assert np.allclose(math.asnumpy(math.sin(arr)), np.sin(arr))

    @pytest.mark.parametrize("l", lists)
    def test_sinh(self, l):
        r"""
        Tests the ``sinh`` method.
        """
        arr = np.array(l)
        assert np.allclose(math.asnumpy(math.sinh(arr)), np.sinh(arr))

    def test_solve(self):
        r"""
        Tests the ``solve`` method.
        """
        arr = np.eye(3)
        vec = np.array([1.0, 2.0, 3.0])
        res = math.asnumpy(math.solve(arr, vec))
        assert np.allclose(arr @ res, vec)

    def test_sqrt(self):
        r"""
        Tests the ``sqrt`` method.
        """
        arr = 4 * np.eye(3)
        res = math.asnumpy(math.sqrt(arr))
        assert np.allclose(res, 2 * np.eye(3))

    def test_sqrtm(self):
        r"""
        Tests the ``sqrtm`` method.
        """
        arr = 4 * np.eye(3)
        res = math.asnumpy(math.sqrtm(arr))
        assert np.allclose(res, 2 * np.eye(3))

    def test_sum(self):
        r"""
        Tests the ``sum`` method.
        """
        arr = 4 * np.eye(3)
        res = math.asnumpy(math.sum(arr))
        assert np.allclose(res, 12)<|MERGE_RESOLUTION|>--- conflicted
+++ resolved
@@ -133,8 +133,6 @@
         res = math.asnumpy(math.atleast_1d(arr, dtype=dtype))
 
         exp = np.atleast_1d(arr)
-<<<<<<< HEAD
-=======
         if dtype:
             np_dtype = getattr(np, t, None)
             exp = exp.astype(np_dtype)
@@ -153,7 +151,6 @@
         res = math.asnumpy(math.atleast_2d(arr, dtype=dtype))
 
         exp = np.atleast_2d(arr)
->>>>>>> 4cb1fd71
         if dtype:
             np_dtype = getattr(np, t, None)
             exp = exp.astype(np_dtype)

# Copyright 2021 Xanadu Quantum Technologies Inc.

# Licensed under the Apache License, Version 2.0 (the "License");
# you may not use this file except in compliance with the License.
# You may obtain a copy of the License at

#     http://www.apache.org/licenses/LICENSE-2.0

# Unless required by applicable law or agreed to in writing, software
# distributed under the License is distributed on an "AS IS" BASIS,
# WITHOUT WARRANTIES OR CONDITIONS OF ANY KIND, either express or implied.
# See the License for the specific language governing permissions and
# limitations under the License.

""" Tests for circuit components. """

# pylint: disable=fixme, missing-function-docstring

import numpy as np
import pytest

from mrmustard import math, settings
from mrmustard.physics.converters import to_fock
from mrmustard.physics.triples import displacement_gate_Abc
from mrmustard.physics.representations import Bargmann
from mrmustard.lab_dev.circuit_components import CircuitComponent, AdjointView, DualView
<<<<<<< HEAD
from mrmustard.lab_dev.states import Coherent, Number, Vacuum
from mrmustard.lab_dev.transformations import Dgate, Attenuator
=======
from mrmustard.lab_dev.states import Ket, Number, Vacuum
from mrmustard.lab_dev.transformations import Dgate, Attenuator, Unitary
>>>>>>> a632a403
from mrmustard.lab_dev.wires import Wires

# original settings
autocutoff_max0 = settings.AUTOCUTOFF_MAX_CUTOFF


class TestCircuitComponent:
    r"""
    Tests ``CircuitComponent`` objects.
    """

    @pytest.mark.parametrize("x", [0.1, [0.2, 0.3]])
    @pytest.mark.parametrize("y", [0.4, [0.5, 0.6]])
    def test_init(self, x, y):
        name = "my_component"
        representation = Bargmann(*displacement_gate_Abc(x, y))
        modes = [1, 8]
        cc = CircuitComponent(name, representation, modes_out_ket=modes, modes_in_ket=modes)

        assert cc.name == name
        assert cc.modes == modes
        assert cc.wires == Wires(modes_out_ket=modes, modes_in_ket=modes)
        assert cc.representation == representation

    @pytest.mark.parametrize("x", [0.1, [0.2, 0.3]])
    @pytest.mark.parametrize("y", [0.4, [0.5, 0.6]])
    def test_from_attributes(self, x, y):
        cc = Dgate([1, 8], x=x, y=y)

        cc1 = Dgate._from_attributes(
            cc.name, cc.representation, cc.wires
        )  # pylint: disable=protected-access
        cc2 = Unitary._from_attributes(
            cc.name, cc.representation, cc.wires
        )  # pylint: disable=protected-access
        cc3 = CircuitComponent._from_attributes(
            cc.name, cc.representation, cc.wires
        )  # pylint: disable=protected-access
        cc4 = Dgate._from_attributes(
            cc.name, cc.representation, cc.wires, False
        )  # pylint: disable=protected-access

        assert cc1 == cc
        assert cc2 == cc
        assert cc3 == cc
        assert cc4 == cc

        assert isinstance(cc1, Unitary) and not isinstance(cc2, Dgate)
        assert isinstance(cc2, Unitary) and not isinstance(cc2, Dgate)
        assert isinstance(cc3, CircuitComponent) and not isinstance(cc3, Unitary)
        assert isinstance(cc4, CircuitComponent) and not isinstance(cc4, Unitary)

    def test_adjoint(self):
        d1 = Dgate([1, 8], x=0.1, y=0.2)
        d1_adj = d1.adjoint

        assert isinstance(d1_adj, AdjointView)
        assert d1_adj.name == d1.name
        assert d1_adj.wires == d1.wires.adjoint
        assert d1_adj.representation == d1.representation.conj()

        d1_adj_adj = d1_adj.adjoint
        assert isinstance(d1_adj_adj, CircuitComponent)
        assert d1_adj_adj.wires == d1.wires
        assert d1_adj_adj.representation == d1.representation

    def test_dual(self):
        d1 = Dgate([1, 8], x=0.1, y=0.2)
        d1_dual = d1.dual

        assert isinstance(d1_dual, DualView)
        assert d1_dual.name == d1.name
        assert d1_dual.wires == d1.wires.dual
        assert d1_dual.representation == d1.representation.conj()

        d1_dual_dual = d1_dual.dual
        assert isinstance(d1_dual_dual, CircuitComponent)
        assert d1_dual_dual.wires == d1.wires
        assert d1_dual_dual.representation == d1.representation

    def test_light_copy(self):
        d1 = CircuitComponent(
            "",
            Bargmann(*displacement_gate_Abc(0.1, 0.1)),
            modes_out_ket=[1],
            modes_in_ket=[1],
        )
        d1_cp = d1.light_copy()

        assert d1_cp.parameter_set is d1.parameter_set
        assert d1_cp.representation is d1.representation
        assert d1_cp.wires is not d1.wires

    @pytest.mark.parametrize("shape", [3, [3, 2]])
<<<<<<< HEAD
    def test_to_fock(self, shape):
        vac = Vacuum([1, 2])
        vac_fock = vac.to_fock(shape=shape)
        assert vac_fock.name == vac.name
        assert vac_fock.wires == vac.wires
        assert vac_fock.representation == to_fock(vac.representation, shape)

        n = Number([3], n=4)
        n_fock = n.to_fock(shape=shape)
        assert n_fock.name == n.name
        assert n_fock.wires == n.wires
        assert n_fock.representation == to_fock(n.representation, shape)

        d = Dgate([1], x=0.1, y=0.1)
        d_fock = d.to_fock(shape=shape)
        assert d_fock.name == d.name
        assert d_fock.wires == d.wires
        assert d_fock.representation == to_fock(d.representation, shape)
=======
    def test_to_fock_component(self, shape):
        vac = Vacuum([1, 2])
        vac_fock = vac.to_fock_component(shape=shape)
        assert vac_fock.name == vac.name
        assert vac_fock.wires == vac.wires
        assert vac_fock.representation == to_fock(vac.representation, shape)
        assert isinstance(vac_fock, Ket)

        n = Number([3], n=4)
        n_fock = n.to_fock_component(shape=shape)
        assert n_fock.name == n.name
        assert n_fock.wires == n.wires
        assert n_fock.representation == to_fock(n.representation, shape)
        assert isinstance(n_fock, Ket)

        d = Dgate([1], x=0.1, y=0.1)
        d_fock = d.to_fock_component(shape=shape)
        assert d_fock.name == d.name
        assert d_fock.wires == d.wires
        assert d_fock.representation == to_fock(d.representation, shape)
        assert isinstance(d_fock, Unitary)
>>>>>>> a632a403

    def test_eq(self):
        d1 = Dgate([1], x=0.1, y=0.1)
        d2 = Dgate([2], x=0.1, y=0.1)

        assert d1 == d1.light_copy()
        assert d1 != d2

    def test_matmul(self):
        vac012 = Vacuum([0, 1, 2])
        d012 = Dgate([0, 1, 2], x=0.1, y=0.1)
        a0 = Attenuator([0], 0.8)
        a1 = Attenuator([1], 0.8)
        a2 = Attenuator([2], 0.7)

        result = vac012 @ d012
        result = result @ result.adjoint @ a0 @ a1 @ a2

        assert result.wires == Wires(modes_out_bra=[0, 1, 2], modes_out_ket=[0, 1, 2])
        assert np.allclose(result.representation.A, 0)
        assert np.allclose(
            result.representation.b,
            [
                0.08944272 - 0.08944272j,
                0.08944272 - 0.08944272j,
                0.083666 - 0.083666j,
                0.08944272 + 0.08944272j,
                0.08944272 + 0.08944272j,
                0.083666 + 0.083666j,
            ],
        )
        assert np.allclose(result.representation.c, 0.95504196)

    def test_matmul_one_mode_Dgate_contraction(self):
        r"""
        Tests that ``__matmul__`` produces the correct outputs for two Dgate with the formula well-known.
        """
        alpha = 1.5 + 0.7888 * 1j
        beta = -0.1555 + 1j * 2.1

        d1 = Dgate([0], x=alpha.real, y=alpha.imag)
        d2 = Dgate([0], x=beta.real, y=beta.imag)

        result1 = d2 @ d1
        correct_c = np.exp(-0.5 * (abs(alpha + beta) ** 2)) * np.exp(
            (alpha * np.conj(beta) - np.conj(alpha) * beta) / 2
        )

        assert np.allclose(result1.representation.c, correct_c)

    def test_matmul_is_associative(self):
        d0 = Dgate([0], x=0.1, y=0.1)
        d1 = Dgate([1], x=0.1, y=0.1)
        d2 = Dgate([2], x=0.1, y=0.1)
        a0 = Attenuator([0], transmissivity=0.8)
        a1 = Attenuator([1], transmissivity=0.8)
        a2 = Attenuator([2], transmissivity=0.7)

        result1 = d0 @ d1 @ a0 @ a1 @ a2 @ d2
        result2 = d0 @ (d1 @ a0) @ a1 @ (a2 @ d2)
        result3 = d0 @ (d1 @ a0 @ a1) @ a2 @ d2
        result4 = d0 @ (d1 @ (a0 @ (a1 @ (a2 @ d2))))

        assert result1 == result2
        assert result1 == result3
        assert result1 == result4

<<<<<<< HEAD
    def test_lshift(self):
        ket01 = Coherent([0, 1], 1)
        n0 = Number([0], n=5)
        unitary = Dgate([0], 1)
        channel = Attenuator([1], 1)

        assert ket01 << n0 == ket01 >> n0.dual
        assert ket01 >> unitary << n0 == ket01 >> unitary >> n0.dual
        assert ket01 >> channel << n0 == ket01 >> channel >> n0.dual

=======
>>>>>>> a632a403
    def test_rshift_all_bargmann(self):
        vac012 = Vacuum([0, 1, 2])
        d0 = Dgate([0], x=0.1, y=0.1)
        d1 = Dgate([1], x=0.1, y=0.1)
        d2 = Dgate([2], x=0.1, y=0.1)
        a0 = Attenuator([0], transmissivity=0.8)
        a1 = Attenuator([1], transmissivity=0.8)
        a2 = Attenuator([2], transmissivity=0.7)

        result = vac012 >> d0 >> d1 >> d2 >> a0 >> a1 >> a2

        assert result.wires == Wires(modes_out_bra=[0, 1, 2], modes_out_ket=[0, 1, 2])
        assert np.allclose(result.representation.A, 0)
        assert np.allclose(
            result.representation.b,
            [
                0.08944272 - 0.08944272j,
                0.08944272 - 0.08944272j,
                0.083666 - 0.083666j,
                0.08944272 + 0.08944272j,
                0.08944272 + 0.08944272j,
                0.083666 + 0.083666j,
            ],
        )
        assert np.allclose(result.representation.c, 0.95504196)

    def test_rshift_all_fock(self):
        settings.AUTOCUTOFF_MAX_CUTOFF = 10

        vac012 = Vacuum([0, 1, 2])
        d0 = Dgate([0], x=0.1, y=0.1)
        d1 = Dgate([1], x=0.1, y=0.1)
        d2 = Dgate([2], x=0.1, y=0.1)
        a0 = Attenuator([0], transmissivity=0.8)
        a1 = Attenuator([1], transmissivity=0.8)
        a2 = Attenuator([2], transmissivity=0.7)

<<<<<<< HEAD
        r1 = (vac012 >> d0 >> d1 >> d2 >> a0 >> a1 >> a2).to_fock()
        r2 = (
            vac012.to_fock()
            >> d0.to_fock()
            >> d1.to_fock()
            >> d2.to_fock()
            >> a0
            >> a1.to_fock().to_fock()
            >> a2.to_fock()
=======
        r1 = (vac012 >> d0 >> d1 >> d2 >> a0 >> a1 >> a2).to_fock_component()
        r2 = (
            vac012.to_fock_component()
            >> d0.to_fock_component()
            >> d1.to_fock_component()
            >> d2.to_fock_component()
            >> a0.to_fock_component()
            >> a1.to_fock_component()
            >> a2.to_fock_component()
>>>>>>> a632a403
        )

        assert r1 == r2

        settings.AUTOCUTOFF_MAX_CUTOFF = autocutoff_max0

    @pytest.mark.parametrize("autocutoff", [5, 6])
    def test_rshift_bargmann_and_fock(self, autocutoff):
        settings.AUTOCUTOFF_MAX_CUTOFF = autocutoff

        vac12 = Vacuum([1, 2])
        d1 = Dgate([1], x=0.1, y=0.1)
        d2 = Dgate([2], x=0.1, y=0.2)
        d12 = Dgate([1, 2], x=0.1, y=[0.1, 0.2])
        a1 = Attenuator([1], transmissivity=0.8)
<<<<<<< HEAD
        n12 = Number([1, 2], n=1)

        # bargmann >> fock
        r1 = vac12 >> d1 >> d2 >> a1 << n12

        # fock >> bargmann
        r2 = vac12.to_fock() >> d1 >> d2 >> a1 << n12

        # bargmann >> fock >> bargmann
        r3 = vac12 >> d1.to_fock() >> d2 >> a1 << n12

        # fock only
        r4 = vac12.to_fock() >> d12.to_fock() >> a1.to_fock() << n12.to_fock()
=======
        n12 = Number([1, 2], n=1).dual

        # bargmann >> fock
        r1 = vac12 >> d1 >> d2 >> a1 >> n12

        # fock >> bargmann
        r2 = vac12.to_fock_component() >> d1 >> d2 >> a1 >> n12

        # bargmann >> fock >> bargmann
        r3 = vac12 >> d1.to_fock_component() >> d2 >> a1 >> n12

        # fock only
        r4 = (
            vac12.to_fock_component()
            >> d12.to_fock_component()
            >> a1.to_fock_component()
            >> n12.to_fock_component()
        )
>>>>>>> a632a403

        assert math.allclose(r1.representation.array, r2.representation.array)
        assert math.allclose(r1.representation.array, r3.representation.array)
        assert math.allclose(r1.representation.array, r4.representation.array)

        settings.AUTOCUTOFF_MAX_CUTOFF = autocutoff_max0

    def test_rshift_is_associative(self):
        vac012 = Vacuum([0, 1, 2])
        d0 = Dgate([0], x=0.1, y=0.1)
        d1 = Dgate([1], x=0.1, y=0.1)
        d2 = Dgate([2], x=0.1, y=0.1)
        a0 = Attenuator([0], transmissivity=0.8)
        a1 = Attenuator([1], transmissivity=0.8)
        a2 = Attenuator([2], transmissivity=0.7)

        result1 = vac012 >> d0 >> d1 >> a0 >> a1 >> a2 >> d2
        result2 = (vac012 >> d0) >> (d1 >> a0) >> a1 >> (a2 >> d2)
        result3 = vac012 >> (d0 >> (d1 >> a0 >> a1) >> a2 >> d2)
        result4 = vac012 >> (d0 >> (d1 >> (a0 >> (a1 >> (a2 >> d2)))))

        assert result1 == result2
        assert result1 == result3
        assert result1 == result4

    def test_repr(self):
        c1 = CircuitComponent("", modes_out_ket=[0, 1, 2])
        c2 = CircuitComponent("my_component", modes_out_ket=[0, 1, 2])

        assert repr(c1) == "CircuitComponent(name=None, modes=[0, 1, 2])"
        assert repr(c2) == "CircuitComponent(name=my_component, modes=[0, 1, 2])"


class TestAdjointView:
    r"""
    Tests ``AdjointView`` objects.
    """

    def test_init(self):
        d1 = Dgate([1], x=0.1, y=0.1)
        d1_adj = AdjointView(d1)

        assert d1_adj.name == d1.name
        assert d1_adj.wires == d1.wires.adjoint
        assert d1_adj.representation == d1.representation.conj()

        d1_adj_adj = d1_adj.adjoint
        assert d1_adj_adj.wires == d1.wires
        assert d1_adj_adj.representation == d1.representation

    def test_repr(self):
        c1 = CircuitComponent("", modes_out_ket=[0, 1, 2])
        c2 = CircuitComponent("my_component", modes_out_ket=[0, 1, 2])

        assert repr(c1.adjoint) == "CircuitComponent(name=None, modes=[0, 1, 2])"
        assert repr(c2.adjoint) == "CircuitComponent(name=my_component, modes=[0, 1, 2])"

    def test_parameters_point_to_original_parameters(self):
        r"""
        Tests that the parameters of an AdjointView object point to those of the original object.
        """
        d1 = Dgate(modes=[0], x=0.1, y=0.2, x_trainable=True)
        d1_adj = AdjointView(d1)

        d1.x.value = 0.8

        assert d1_adj.x.value == 0.8
        assert d1_adj.representation == d1.representation.conj()


class TestDualView:
    r"""
    Tests ``DualView`` objects.
    """

    def test_init(self):
        r"""
        Tests the ``__init__`` method.
        """
        d1 = Dgate([1], x=0.1, y=0.1)
        d1_dual = DualView(d1)

        assert d1_dual.name == d1.name
        assert d1_dual.wires == d1.wires.dual
        assert d1_dual.representation == d1.representation.conj()

        d1_dual_dual = DualView(d1_dual)
        assert d1_dual_dual.wires == d1.wires
        assert d1_dual_dual.representation == d1.representation

    def test_repr(self):
        c1 = CircuitComponent("", modes_out_ket=[0, 1, 2])
        c2 = CircuitComponent("my_component", modes_out_ket=[0, 1, 2])

        assert repr(c1.dual) == "CircuitComponent(name=None, modes=[0, 1, 2])"
        assert repr(c2.dual) == "CircuitComponent(name=my_component, modes=[0, 1, 2])"

    def test_parameters_point_to_original_parameters(self):
        r"""
        Tests that the parameters of a DualView object point to those of the original object.
        """
        d1 = Dgate(modes=[0], x=0.1, y=0.2, x_trainable=True)
        d1_dual = DualView(d1)

        d1.x.value = 0.8

        assert d1_dual.x.value == 0.8
        assert d1_dual.representation == d1.representation.conj()<|MERGE_RESOLUTION|>--- conflicted
+++ resolved
@@ -24,13 +24,8 @@
 from mrmustard.physics.triples import displacement_gate_Abc
 from mrmustard.physics.representations import Bargmann
 from mrmustard.lab_dev.circuit_components import CircuitComponent, AdjointView, DualView
-<<<<<<< HEAD
-from mrmustard.lab_dev.states import Coherent, Number, Vacuum
-from mrmustard.lab_dev.transformations import Dgate, Attenuator
-=======
-from mrmustard.lab_dev.states import Ket, Number, Vacuum
+from mrmustard.lab_dev.states import Coherent, Ket, Number, Vacuum
 from mrmustard.lab_dev.transformations import Dgate, Attenuator, Unitary
->>>>>>> a632a403
 from mrmustard.lab_dev.wires import Wires
 
 # original settings
@@ -125,26 +120,6 @@
         assert d1_cp.wires is not d1.wires
 
     @pytest.mark.parametrize("shape", [3, [3, 2]])
-<<<<<<< HEAD
-    def test_to_fock(self, shape):
-        vac = Vacuum([1, 2])
-        vac_fock = vac.to_fock(shape=shape)
-        assert vac_fock.name == vac.name
-        assert vac_fock.wires == vac.wires
-        assert vac_fock.representation == to_fock(vac.representation, shape)
-
-        n = Number([3], n=4)
-        n_fock = n.to_fock(shape=shape)
-        assert n_fock.name == n.name
-        assert n_fock.wires == n.wires
-        assert n_fock.representation == to_fock(n.representation, shape)
-
-        d = Dgate([1], x=0.1, y=0.1)
-        d_fock = d.to_fock(shape=shape)
-        assert d_fock.name == d.name
-        assert d_fock.wires == d.wires
-        assert d_fock.representation == to_fock(d.representation, shape)
-=======
     def test_to_fock_component(self, shape):
         vac = Vacuum([1, 2])
         vac_fock = vac.to_fock_component(shape=shape)
@@ -166,7 +141,6 @@
         assert d_fock.wires == d.wires
         assert d_fock.representation == to_fock(d.representation, shape)
         assert isinstance(d_fock, Unitary)
->>>>>>> a632a403
 
     def test_eq(self):
         d1 = Dgate([1], x=0.1, y=0.1)
@@ -234,7 +208,6 @@
         assert result1 == result3
         assert result1 == result4
 
-<<<<<<< HEAD
     def test_lshift(self):
         ket01 = Coherent([0, 1], 1)
         n0 = Number([0], n=5)
@@ -245,8 +218,6 @@
         assert ket01 >> unitary << n0 == ket01 >> unitary >> n0.dual
         assert ket01 >> channel << n0 == ket01 >> channel >> n0.dual
 
-=======
->>>>>>> a632a403
     def test_rshift_all_bargmann(self):
         vac012 = Vacuum([0, 1, 2])
         d0 = Dgate([0], x=0.1, y=0.1)
@@ -284,17 +255,6 @@
         a1 = Attenuator([1], transmissivity=0.8)
         a2 = Attenuator([2], transmissivity=0.7)
 
-<<<<<<< HEAD
-        r1 = (vac012 >> d0 >> d1 >> d2 >> a0 >> a1 >> a2).to_fock()
-        r2 = (
-            vac012.to_fock()
-            >> d0.to_fock()
-            >> d1.to_fock()
-            >> d2.to_fock()
-            >> a0
-            >> a1.to_fock().to_fock()
-            >> a2.to_fock()
-=======
         r1 = (vac012 >> d0 >> d1 >> d2 >> a0 >> a1 >> a2).to_fock_component()
         r2 = (
             vac012.to_fock_component()
@@ -304,7 +264,6 @@
             >> a0.to_fock_component()
             >> a1.to_fock_component()
             >> a2.to_fock_component()
->>>>>>> a632a403
         )
 
         assert r1 == r2
@@ -320,21 +279,6 @@
         d2 = Dgate([2], x=0.1, y=0.2)
         d12 = Dgate([1, 2], x=0.1, y=[0.1, 0.2])
         a1 = Attenuator([1], transmissivity=0.8)
-<<<<<<< HEAD
-        n12 = Number([1, 2], n=1)
-
-        # bargmann >> fock
-        r1 = vac12 >> d1 >> d2 >> a1 << n12
-
-        # fock >> bargmann
-        r2 = vac12.to_fock() >> d1 >> d2 >> a1 << n12
-
-        # bargmann >> fock >> bargmann
-        r3 = vac12 >> d1.to_fock() >> d2 >> a1 << n12
-
-        # fock only
-        r4 = vac12.to_fock() >> d12.to_fock() >> a1.to_fock() << n12.to_fock()
-=======
         n12 = Number([1, 2], n=1).dual
 
         # bargmann >> fock
@@ -353,7 +297,6 @@
             >> a1.to_fock_component()
             >> n12.to_fock_component()
         )
->>>>>>> a632a403
 
         assert math.allclose(r1.representation.array, r2.representation.array)
         assert math.allclose(r1.representation.array, r3.representation.array)

--- conflicted
+++ resolved
@@ -60,8 +60,6 @@
         assert cc.wires == Wires(modes_out_ket={1, 8}, modes_in_ket={1, 8})
         assert cc.representation == representation
 
-<<<<<<< HEAD
-=======
     def test_missing_name(self):
         cc = CircuitComponent(
             Bargmann(*displacement_gate_Abc(0.1, 0.2)),
@@ -71,7 +69,6 @@
         cc._name = None
         assert cc.name == "CC18"
 
->>>>>>> 0e7336c7
     def test_from_bargmann(self):
         cc = CircuitComponent.from_bargmann(displacement_gate_Abc(0.1, 0.2), {}, {}, {0}, {0})
         assert cc.representation == Bargmann(*displacement_gate_Abc(0.1, 0.2))

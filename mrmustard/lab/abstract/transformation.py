# Copyright 2021 Xanadu Quantum Technologies Inc.

# Licensed under the Apache License, Version 2.0 (the "License");
# you may not use this file except in compliance with the License.
# You may obtain a copy of the License at

#     http://www.apache.org/licenses/LICENSE-2.0

# Unless required by applicable law or agreed to in writing, software
# distributed under the License is distributed on an "AS IS" BASIS,
# WITHOUT WARRANTIES OR CONDITIONS OF ANY KIND, either express or implied.
# See the License for the specific language governing permissions and
# limitations under the License.

"""This module contains the implementation of the :class:`Transformation` class."""


# pylint: disable = missing-function-docstring

from __future__ import annotations

from typing import Callable, Iterable, Optional, Sequence, Tuple, Union

import numpy as np

from mrmustard import settings
<<<<<<< HEAD
=======
from mrmustard.math import Math
from mrmustard.math.tensor_networks import Tensor
>>>>>>> bfbf0064
from mrmustard.physics import bargmann, fock, gaussian
from mrmustard.training.parameter import Parameter
from mrmustard.utils.typing import RealMatrix, RealVector

from .state import State

import mrmustard.math as math


class Transformation(Tensor):
    r"""
    Base class for all Transformations.
    """

    def primal(self, state: State) -> State:
        r"""Applies this transformation to the given ``state`` and returns the transformed state.

        Args:
            state (State): the state to transform

        Returns:
            State: the transformed state
        """
        if state.is_gaussian:
            new_state = self._transform_gaussian(state, dual=False)
        else:
            new_state = self._transform_fock(state, dual=False)
        return new_state

    def dual(self, state: State) -> State:
        r"""Applies the dual of this transformation to the given ``state`` and returns the transformed state.

        Args:
            state (State): the state to transform

        Returns:
            State: the transformed state
        """
        if state.is_gaussian:
            new_state = self._transform_gaussian(state, dual=True)
        else:
            new_state = self._transform_fock(state, dual=True)
        return new_state

    def _transform_gaussian(self, state: State, dual: bool) -> State:
        r"""Transforms a Gaussian state into a Gaussian state.

        Args:
            state (State): the state to transform
            dual (bool): whether to apply the dual channel

        Returns:
            State: the transformed state
        """
        X, Y, d = self.XYd(allow_none=False) if not dual else self.XYd_dual(allow_none=False)
        cov, means = gaussian.CPTP(state.cov, state.means, X, Y, d, state.modes, self.modes)
        new_state = State(
            cov=cov, means=means, modes=state.modes, _norm=state.norm
        )  # NOTE: assumes modes don't change
        return new_state

    def _transform_fock(self, state: State, dual: bool) -> State:
        raise NotImplementedError

    @property
    def num_modes(self) -> int:
        r"""The number of modes on which the transformation acts."""
        return len(self.modes)

    def _validate_modes(self, modes):
        pass

    @property
    def X_matrix(self) -> Optional[RealMatrix]:
        return None

    @property
    def Y_matrix(self) -> Optional[RealMatrix]:
        return None

    @property
    def d_vector(self) -> Optional[RealVector]:
        return None

    @property
    def X_matrix_dual(self) -> Optional[RealMatrix]:
        if (X := self.X_matrix) is None:
            return None
        return gaussian.math.inv(X)

    @property
    def Y_matrix_dual(self) -> Optional[RealMatrix]:
        if (Y := self.Y_matrix) is None:
            return None
        if (Xdual := self.X_matrix_dual) is None:
            return Y
        return math.matmul(math.matmul(Xdual, Y), math.transpose(Xdual))

    @property
    def d_vector_dual(self) -> Optional[RealVector]:
        if (d := self.d_vector) is None:
            return None
        if (Xdual := self.X_matrix_dual) is None:
            return -d
        return -math.matmul(Xdual, d)

    def bargmann(self, numpy=False):
        X, Y, d = self.XYd(allow_none=False)
        if self.is_unitary:
            A, B, C = bargmann.wigner_to_bargmann_U(X, d)
        else:
            A, B, C = bargmann.wigner_to_bargmann_Choi(X, Y, d)
        if numpy:
            return math.asnumpy(A), math.asnumpy(B), math.asnumpy(C)
        return A, B, C

    def choi(
        self,
        cutoffs: Optional[Sequence[int]] = None,
        shape: Optional[Sequence[int]] = None,
        dual: bool = False,
    ):
        r"""Returns the Choi representation of the transformation.

        If specified, ``shape`` takes precedence over ``cutoffs``.
        The ``shape`` is in the order ``(out_L, in_L, out_R, in_R)``.

        Args:
            cutoffs: the cutoffs of the input and output modes
            shape: the shape of the Choi matrix
            dual: whether to return the dual Choi
        """
        N = self.num_modes
        if cutoffs is None:
            pass
        elif len(cutoffs) != N:
            raise ValueError(f"len(cutoffs) must be {self.num_modes} (got {len(cutoffs)})")

        shape = shape or tuple(cutoffs) * 4

        if self.is_unitary:
            shape = shape[: 2 * self.num_modes]
            U = self.U(shape[: self.num_modes])
            Udual = self.U(shape[self.num_modes :])
            if dual:
                return fock.U_to_choi(U=Udual, Udual=U)
            return fock.U_to_choi(U=U, Udual=Udual)

        X, Y, d = self.XYd(allow_none=False)
        choi = fock.wigner_to_fock_Choi(X, Y, d, shape=shape)
        if dual:
            n = len(shape) // 4
            N0 = list(range(0, n))
            N1 = list(range(n, 2 * n))
            N2 = list(range(2 * n, 3 * n))
            N3 = list(range(3 * n, 4 * n))
            choi = math.conj(math.transpose(choi, N1 + N0 + N3 + N2))  # if dual we flip out-in
        return choi

    def XYd(
        self, allow_none: bool = True
    ) -> Tuple[Optional[RealMatrix], Optional[RealMatrix], Optional[RealVector]]:
        r"""Returns the ```(X, Y, d)``` triple.

        Override in subclasses if computing ``X``, ``Y`` and ``d`` together is more efficient.
        """
        if allow_none:
            return self.X_matrix, self.Y_matrix, self.d_vector
        X = math.eye(2 * self.num_modes) if self.X_matrix is None else self.X_matrix
        Y = math.zeros_like(X) if self.Y_matrix is None else self.Y_matrix
        d = math.zeros_like(X[:, 0]) if self.d_vector is None else self.d_vector
        return X, Y, d

    def XYd_dual(
        self, allow_none: bool = True
    ) -> tuple[Optional[RealMatrix], Optional[RealMatrix], Optional[RealVector]]:
        r"""Returns the ```(X, Y, d)``` triple of the dual of the current transformation.

        Override in subclasses if computing ``Xdual``, ``Ydual`` and ``ddual`` together is more efficient.
        """
        if allow_none:
            return self.X_matrix_dual, self.Y_matrix_dual, self.d_vector_dual
        Xdual = math.eye(2 * self.num_modes) if self.X_matrix_dual is None else self.X_matrix_dual
        Ydual = math.zeros_like(Xdual) if self.Y_matrix_dual is None else self.Y_matrix_dual
        ddual = math.zeros_like(Xdual[:, 0]) if self.d_vector_dual is None else self.d_vector_dual
        return Xdual, Ydual, ddual

    def __getitem__(self, items) -> Callable:
        r"""Sets the modes on which the transformation acts.

        Allows transformations to be used as: ``output = transf[0,1](input)``,  e.g. acting on
        modes 0 and 1.
        """
        #  TODO: this won't work when we want to reuse the same op for different modes in a circuit.
        # i.e. `psi = op[0](psi); psi = op[1](psi)` is ok, but `circ = Circuit([op[0], op[1]])` won't work.
        if isinstance(items, int):
            modes = [items]
        elif isinstance(items, slice):
            modes = list(range(items.start, items.stop, items.step))
        elif isinstance(items, (Sequence, Iterable)):
            modes = list(items)
        else:
            raise ValueError(f"{items} is not a valid slice or list of modes.")
        if self.is_unitary:
            self.change_modes(modes, modes)
        else:
            self.change_modes(modes, modes, modes, modes)
        return self

    def __rshift__(self, other: Transformation):
        r"""Concatenates self with other (other after self).

        If any of the two is a circuit, all the ops in it migrate to the new circuit that is returned.
        E.g., ``circ = Sgate(1.0)[0,1] >> Dgate(0.2)[0] >> BSgate(np.pi/4)[0,1]``

        Args:
            other: another transformation

        Returns:
            Circuit: A circuit that concatenates self with other
        """
        from mrmustard.lab.circuit import Circuit  # pylint: disable=import-outside-toplevel

        ops1 = self._ops if isinstance(self, Circuit) else [self]
        ops2 = other._ops if isinstance(other, Circuit) else [other]
        return Circuit(ops1 + ops2)

    def __lshift__(self, other: Union[State, Transformation]):
        r"""Applies the dual of self to other.

        If other is a state, the dual of self is applied to the state.
        If other is a transformation, the dual of self is concatenated after other (in the dual sense).

        E.g.
        .. code-block::

            Sgate(0.1) << Coherent(0.5)   # state
            Sgate(0.1) << Dgate(0.2)      # transformation

        Args:
            other: a state or a transformation

        Returns:
            State: the state transformed via the dual transformation or the transformation
            concatenated after other
        """
        if isinstance(other, State):
            return self.dual(other)
        if isinstance(other, Transformation):
            return self >> other  # so that the dual is self.dual(other.dual(x))
        raise ValueError(
            f"{other} of type {other.__class__} is not a valid state or transformation."
        )

    def __repr__(self):
        class_name = self.__class__.__name__
        modes = self.modes

        parameters = {k: v for k, v in self.__dict__.items() if isinstance(v, Parameter)}
        param_str_rep = [
            f"{name}={repr(math.asnumpy(par.value))}" for name, par in parameters.items()
        ]

        params_str = ", ".join(sorted(param_str_rep))

        return f"{class_name}({params_str}, modes = {modes})".replace("\n", "")

    def __str__(self):
        class_name = self.__class__.__name__
        modes = self.modes
        return f"<{class_name} object at {hex(id(self))} acting on modes {modes}>"

    def _repr_markdown_(self):
        header = (
            f"##### {self.__class__.__qualname__} on modes {self.modes}\n"
            "|Parameters|dtype|Value|Bounds|Shape|Trainable|\n"
            "| :-:      | :-: | :-: | :-:  | :-: | :-:     |\n"
        )

        body = ""
        with np.printoptions(precision=6, suppress=True):
            parameters = {k: v for k, v in self.__dict__.items() if isinstance(v, Parameter)}
            for name, par in parameters.items():
                par_value = repr(math.asnumpy(par.value)).replace("\n", "<br>")
                body += (
                    f"| {name}"
                    f"| {par.value.dtype.name}"
                    f"| {par_value}"
                    f"| {str(getattr(par.value, 'bounds', 'None'))}"
                    f"| {par.value.shape}"
                    f"| {str(math.is_trainable(par.value))}"
                    "|\n"
                )

        return header + body


class Unitary(Transformation):
    r"""
    A unitary transformation.

    Args:
        name: The name of this unitary.
        modes: The modes that this unitary acts on.
    """

    def __init__(self, name: str, modes: list[int]):
        super().__init__(name=name, modes_in_ket=modes, modes_out_ket=modes)
        self.is_unitary = True

    def value(self, shape: Tuple[int]):
        return self.U(shape=shape)

    def _transform_fock(self, state: State, dual=False) -> State:
        op_idx = [state.modes.index(m) for m in self.modes]
        U = self.U(cutoffs=[state.cutoffs[i] for i in op_idx])
        if state.is_hilbert_vector:
            return State(ket=fock.apply_kraus_to_ket(U, state.ket(), op_idx), modes=state.modes)
        return State(dm=fock.apply_kraus_to_dm(U, state.dm(), op_idx), modes=state.modes)

    def U(
        self,
        cutoffs: Optional[Sequence[int]] = None,
        shape: Optional[Sequence[int]] = None,
    ):
        r"""Returns the unitary representation of the transformation.

        If specified, ``shape`` takes precedence over ``cutoffs``.
        ``shape`` is in the order ``(out, in)``.

        Note that for a unitary transformation on N modes, ``len(cutoffs)`` is ``N``
        and ``len(shape)`` is ``2N``.

        Args:
            cutoffs: the cutoffs of the input and output modes
            shape: the shape of the unitary matrix

        Returns:
            ComplexTensor: the unitary matrix in Fock representation
        """
        if cutoffs is None:
            pass
        elif len(cutoffs) != self.num_modes:
            raise ValueError(f"len(cutoffs) must be {self.num_modes} (got {len(cutoffs)})")
        shape = shape or tuple(cutoffs) * 2
        X, _, d = self.XYd(allow_none=False)
        return fock.wigner_to_fock_U(X, d, shape=shape)

    def __eq__(self, other):
        r"""Returns ``True`` if the two transformations are equal."""
        if not isinstance(other, Unitary):
            return False
        if not (self.is_gaussian and other.is_gaussian):
            return np.allclose(
                self.U(cutoffs=[settings.EQ_TRANSFORMATION_CUTOFF] * 2 * self.num_modes),
                other.U(cutoffs=[settings.EQ_TRANSFORMATION_CUTOFF] * 2 * self.num_modes),
                rtol=settings.EQ_TRANSFORMATION_RTOL_FOCK,
            )
        sX, sY, sd = self.XYd(allow_none=False)
        oX, oY, od = other.XYd(allow_none=False)
        assert np.isclose(np.linalg.norm(sY), 0)
        assert np.isclose(np.linalg.norm(oY), 0)
        return np.allclose(sX, oX) and np.allclose(sd, od)


class Channel(Transformation):
    r"""
    A quantum channel.

    Args:
        name: The name of this channel.
        modes: The modes that this channel acts on.
    """

    def __init__(self, name: str, modes: list[int]):
        super().__init__(
            name=name,
            modes_in_ket=modes,
            modes_out_ket=modes,
            modes_in_bra=modes,
            modes_out_bra=modes,
        )
        self.is_unitary = False

    def _transform_fock(self, state: State, dual: bool = False) -> State:
        op_idx = [state.modes.index(m) for m in self.modes]
        choi = self.choi(cutoffs=[state.cutoffs[i] for i in op_idx], dual=dual)
        if state.is_hilbert_vector:
            return State(dm=fock.apply_choi_to_ket(choi, state.ket(), op_idx), modes=state.modes)
        return State(dm=fock.apply_choi_to_dm(choi, state.dm(), op_idx), modes=state.modes)

    def value(self, shape: Tuple[int]):
        return self.choi(shape=shape)

    def __eq__(self, other):
        r"""Returns ``True`` if the two transformations are equal."""
        if not isinstance(other, Channel):
            return False
        if not (self.is_gaussian and other.is_gaussian):
            return np.allclose(
                self.choi(cutoffs=[settings.EQ_TRANSFORMATION_CUTOFF] * 4 * self.num_modes),
                other.choi(cutoffs=[settings.EQ_TRANSFORMATION_CUTOFF] * 4 * self.num_modes),
                rtol=settings.EQ_TRANSFORMATION_RTOL_FOCK,
            )
        sX, sY, sd = self.XYd(allow_none=False)
        oX, oY, od = other.XYd(allow_none=False)
        return np.allclose(sX, oX) and np.allclose(sY, oY) and np.allclose(sd, od)<|MERGE_RESOLUTION|>--- conflicted
+++ resolved
@@ -24,11 +24,7 @@
 import numpy as np
 
 from mrmustard import settings
-<<<<<<< HEAD
-=======
-from mrmustard.math import Math
 from mrmustard.math.tensor_networks import Tensor
->>>>>>> bfbf0064
 from mrmustard.physics import bargmann, fock, gaussian
 from mrmustard.training.parameter import Parameter
 from mrmustard.utils.typing import RealMatrix, RealVector

--- conflicted
+++ resolved
@@ -32,11 +32,7 @@
 from matplotlib import cm
 
 from mrmustard import settings
-<<<<<<< HEAD
-=======
-from mrmustard.math import Math
 from mrmustard.math.parameters import Constant, Variable
->>>>>>> 2512e4e2
 from mrmustard.physics import bargmann, fock, gaussian
 from mrmustard.utils.typing import (
     ComplexMatrix,
@@ -47,10 +43,7 @@
     RealVector,
 )
 from mrmustard.physics.wigner import wigner_discretized
-<<<<<<< HEAD
 import mrmustard.math as math
-=======
->>>>>>> 2512e4e2
 
 
 if TYPE_CHECKING:

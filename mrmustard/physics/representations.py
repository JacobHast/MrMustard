# Copyright 2023 Xanadu Quantum Technologies Inc.

# Licensed under the Apache License, Version 2.0 (the "License");
# you may not use this file except in compliance with the License.
# You may obtain a copy of the License at

#     http://www.apache.org/licenses/LICENSE-2.0

# Unless required by applicable law or agreed to in writing, software
# distributed under the License is distributed on an "AS IS" BASIS,
# WITHOUT WARRANTIES OR CONDITIONS OF ANY KIND, either express or implied.
# See the License for the specific language governing permissions and
# limitations under the License.

from __future__ import annotations

import numpy as np
from matplotlib import colors
import matplotlib.pyplot as plt
from mrmustard import math
from mrmustard.physics import bargmann
from mrmustard.physics.ansatze import Ansatz, PolyExpAnsatz
from mrmustard.utils.typing import Batch, ComplexMatrix, ComplexTensor, ComplexVector


class Representation:
    r"""
    A base class for representations.
    """
    _contract_idxs: tuple[int, ...] = ()
    ansatz: Ansatz

    def from_ansatz(self, ansatz: Ansatz) -> Ansatz:
        raise NotImplementedError

    def __eq__(self, other) -> bool:
        r"""
        Whether this representation is equal to another.
        """
        return self.ansatz == other.ansatz

    def __add__(self, other) -> Ansatz:
        r"""
        Adds this representation to another.
        """
        return self.from_ansatz(self.ansatz + other.ansatz)

    def __sub__(self, other) -> Ansatz:
        return self.from_ansatz(self.ansatz - other.ansatz)

    def __mul__(self, other):
        try:
            return self.from_ansatz(self.ansatz * other.ansatz)
        except AttributeError:
            return self.from_ansatz(self.ansatz * other)

    def __rmul__(self, other):
        return self.__mul__(other)

    def __truediv__(self, other):
        try:
            return self.from_ansatz(self.ansatz / other.ansatz)
        except AttributeError:
            return self.from_ansatz(self.ansatz / other)

    def __rtruediv__(self, other):
        return self.from_ansatz(other / self.ansatz)

    def __and__(self, other):
        return self.from_ansatz(self.ansatz & other.ansatz)



class Bargmann(Representation):
    r"""This class is the Fock-Bargmann representation of a broad class of quantum states,
    transformations, measurements, channels, etc.

    The ansatz available in this representation is a linear combination of
    exponentials of bilinear forms with a polynomial part:

    .. math::
        F(z) = \sum_i \textrm{poly}_i(z) \textrm{exp}(z^T A_i z / 2 + z^T b_i)

    This function allows for vector space operations on Bargmann objects including
    linear combinations, outer product, and inner product.
    The inner product is defined as the contraction of two Bargmann objects across
    marked indices. This can also be used to contract existing indices
    in one Bargmann object, e.g. to implement the partial trace.
    
    Examples:
    >>> A = math.astensor([[[1.0]]])  # 1x1x1
    >>> b = math.astensor([[0.0]])    # 1x1
    >>> c = math.astensor([0.9])      # 1
    >>> psi1 = Bargmann(A, b, c)
    >>> psi2 = Bargmann(A, b, c)
    >>> psi3 = 1.3 * psi1 - 2.1 * psi2  # linear combination
    >>> assert psi3.A.shape == (2, 1, 1)  # stacked along batch dimension
    >>> psi4 = psi1[0] @ psi2[0]  # contract wires 0 on each (inner product)
    >>> assert psi4.A.shape == (1,)  # A is 0x0 now (no wires left)
    >>> psi5 = psi1 & psi2  # outer product (tensor product)
    >>> rho = psi1.conj() & psi1   # outer product (this is now the density matrix)
    >>> assert rho.A.shape == (1, 2, 2)  # we have two wires now
    >>> assert np.allclose(rho.trace((0,), (1,)), np.abs(c)**2)
    

    Args:
        A: batch of quadratic coefficient :math:`A_i`
        b: batch of linear coefficients :math:`b_i`
        c: batch of arrays :math:`c_i` (default: [1.0])
    """

    def __init__(
        self,
        A: Batch[ComplexMatrix],
        b: Batch[ComplexVector],
        c: Batch[ComplexTensor] = [1.0],
    ):
        self.ansatz = PolyExpAnsatz(A, b, c)

    def __call__(self, z: ComplexTensor) -> ComplexTensor:
        r"""Evaluates the Bargmann function at the given points."""
        return self.ansatz(z)

    def from_ansatz(self, ansatz: PolyExpAnsatz) -> Bargmann:
        r"""Returns a Bargmann object from an ansatz object."""
        return self.__class__(ansatz.A, ansatz.b, ansatz.c)

<<<<<<< HEAD
    def plot(
        self, just_phase: bool = False, with_measure: bool = True, log_scale: bool = False, **kwargs
    ):
        r"""Plots the Bargmann function."""
        return self.ansatz.plot(just_phase, with_measure, log_scale, **kwargs)

=======
>>>>>>> 9a99c20f
    @property
    def A(self) -> Batch[ComplexMatrix]:
        r"""
        The batch of quadratic coefficient :math:`A_i`.
        """
        return self.ansatz.A

    @property
    def b(self) -> Batch[ComplexVector]:
        r"""
        The batch of linear coefficients :math:`b_i`
        """
        return self.ansatz.b

    @property
    def c(self) -> Batch[ComplexTensor]:
        r"""
        The batch of arrays :math:`c_i`.
        """
        return self.ansatz.c

    def conj(self):
        r"""
        The conjugate of this Bargmann.
        """
        new = self.__class__(math.conj(self.A), math.conj(self.b), math.conj(self.c))
        new._contract_idxs = self._contract_idxs
        return new

    def __getitem__(self, idx: int | tuple[int, ...]) -> Bargmann:
        idx = (idx,) if isinstance(idx, int) else idx
        for i in idx:
            if i >= self.ansatz.dim:
                raise IndexError(
                    f"Index {i} out of bounds for ansatz {self.ansatz.__class__.__qualname__} of dimension {self.ansatz.dim}."
                )
        new = self.__class__(self.A, self.b, self.c)
        new._contract_idxs = idx
        return new

    def __matmul__(self, other: Bargmann) -> Bargmann:
        r"""Implements the inner product of ansatze across the marked indices."""
        if self.ansatz.degree > 0 or other.ansatz.degree > 0:
            raise NotImplementedError(
                "Inner product of ansatze is only supported for ansatze with polynomial of degree 0."
            )
        Abc = []
        for A1, b1, c1 in zip(self.A, self.b, self.c):
            for A2, b2, c2 in zip(other.A, other.b, other.c):
                Abc.append(
                    bargmann.contract_two_Abc(
                        (A1, b1, c1),
                        (A2, b2, c2),
                        self._contract_idxs,
                        other._contract_idxs,
                    )
                )
        A, b, c = zip(*Abc)
        return self.__class__(math.astensor(A), math.astensor(b), math.astensor(c))

    def trace(self, idx_z: tuple[int, ...], idx_zconj: tuple[int, ...]) -> Bargmann:
        r"""Implements the partial trace over the given index pairs.

        Args:
            idx_z: indices to trace over
            idx_zconj: indices to trace over

        Returns:
            Bargmann: the ansatz with the given indices traced over
        """
        if self.ansatz.degree > 0:
            raise NotImplementedError(
                "Partial trace is only supported for ansatzs with polynomial of degree ``0``."
            )
        if len(idx_z) != len(idx_zconj):
            msg = "The number of indices to trace over must be the same for ``z`` and ``z*``."
            raise ValueError(msg)
        A, b, c = [], [], []
        for Abci in zip(self.A, self.b, self.c):
            # Aij, bij, cij = bargmann.trace_Abc(Ai, bi, ci, idx_z, idx_zconj)
            Aij, bij, cij = bargmann.complex_gaussian_integral(Abci, idx_z, idx_zconj, measure=-1.0)
            A.append(Aij)
            b.append(bij)
            c.append(cij)
        return self.__class__(math.astensor(A), math.astensor(b), math.astensor(c))

    def reorder(self, order: tuple[int, ...] | list[int]) -> Bargmann:
        r"""Reorders the indices of the A matrix and b vector of an (A,b,c) triple."""
        A, b, c = bargmann.reorder_abc((self.A, self.b, self.c), order)
        new = self.__class__(A, b, c)
        new._contract_idxs = self._contract_idxs
        return new
    
    def plot(
        self,
        just_phase: bool = False,
        with_measure: bool = True,
        log_scale: bool = False,
        xlim=(-2 * np.pi, 2 * np.pi),
        ylim=(-2 * np.pi, 2 * np.pi),
        **kwargs,
    ):
        r"""Plots the Bargmann function.
        
        Args:
            just_phase (bool): whether to plot only the phase of the Bargmann function
            with_measure (bool): whether to plot the measure function
            log_scale (bool): whether to plot the log of the Bargmann function
            xlim (tuple[float, float]): x limits of the plot
            ylim (tuple[float, float]): y limits of the plot
            kwargs: other keyword arguments to be passed to the plot function
        """
        # eval F(z) on a grid of complex numbers
        X, Y = np.mgrid[xlim[0] : xlim[1] : 400j, ylim[0] : ylim[1] : 400j]
        Z = (X + 1j * Y).T
        f_values = self(Z[..., None])
        if log_scale:
            f_values = np.log(np.abs(f_values)) * np.exp(1j * np.angle(f_values))
        if with_measure:
            f_values = f_values * np.exp(-np.abs(Z) ** 2)

        # Get phase and magnitude of F(z)
        phases = np.angle(f_values) / (2 * np.pi) % 1
        magnitudes = np.abs(f_values)
        magnitudes_scaled = magnitudes / np.max(magnitudes)

        # Convert to RGB
        hsv_values = np.zeros(f_values.shape + (3,))
        hsv_values[..., 0] = phases
        hsv_values[..., 1] = 1
        hsv_values[..., 2] = 1 if just_phase else magnitudes_scaled
        rgb_values = colors.hsv_to_rgb(hsv_values)

        # Plot the image
        im, ax = plt.subplots()
        ax.imshow(rgb_values, origin="lower", extent=[xlim[0], xlim[1], ylim[0], ylim[1]])
        ax.set_xlabel("$Re(z)$")
        ax.set_ylabel("$Im(z)$")

        name = "F_{" + self.ansatz.name + "}(z)"
        name = f"\\arg({name})\\log|{name}|" if log_scale else name
        title = name + "e^{-|z|^2}" if with_measure else name
        title = f"\\arg({name})" if just_phase else title
        ax.set_title(f"${title}$")
        plt.show(block=False, **kwargs)
        return im, ax<|MERGE_RESOLUTION|>--- conflicted
+++ resolved
@@ -125,15 +125,6 @@
         r"""Returns a Bargmann object from an ansatz object."""
         return self.__class__(ansatz.A, ansatz.b, ansatz.c)
 
-<<<<<<< HEAD
-    def plot(
-        self, just_phase: bool = False, with_measure: bool = True, log_scale: bool = False, **kwargs
-    ):
-        r"""Plots the Bargmann function."""
-        return self.ansatz.plot(just_phase, with_measure, log_scale, **kwargs)
-
-=======
->>>>>>> 9a99c20f
     @property
     def A(self) -> Batch[ComplexMatrix]:
         r"""

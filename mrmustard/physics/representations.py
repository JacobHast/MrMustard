# Copyright 2023 Xanadu Quantum Technologies Inc.

# Licensed under the Apache License, Version 2.0 (the "License");
# you may not use this file except in compliance with the License.
# You may obtain a copy of the License at

#     http://www.apache.org/licenses/LICENSE-2.0

# Unless required by applicable law or agreed to in writing, software
# distributed under the License is distributed on an "AS IS" BASIS,
# WITHOUT WARRANTIES OR CONDITIONS OF ANY KIND, either express or implied.
# See the License for the specific language governing permissions and
# limitations under the License.

from __future__ import annotations

import numpy as np
from matplotlib import colors
import matplotlib.pyplot as plt
from mrmustard import math
from mrmustard.physics import bargmann
from mrmustard.physics.ansatze import Ansatz, PolyExpAnsatz
from mrmustard.utils.typing import Batch, ComplexMatrix, ComplexTensor, ComplexVector


class Representation:
    r"""
    A base class for representations.
    """
    _contract_idxs: tuple[int, ...] = ()
    ansatz: Ansatz

    def from_ansatz(self, ansatz: Ansatz) -> Ansatz:
        raise NotImplementedError

    def __eq__(self, other) -> bool:
        r"""
        Whether this representation is equal to another.
        """
        return self.ansatz == other.ansatz

    def __add__(self, other) -> Ansatz:
        r"""
        Adds this representation to another.
        """
        return self.from_ansatz(self.ansatz + other.ansatz)

    def __sub__(self, other) -> Ansatz:
        return self.from_ansatz(self.ansatz - other.ansatz)

    def __mul__(self, other):
        try:
            return self.from_ansatz(self.ansatz * other.ansatz)
        except AttributeError:
            return self.from_ansatz(self.ansatz * other)

    def __rmul__(self, other):
        return self.__mul__(other)

    def __truediv__(self, other):
        try:
            return self.from_ansatz(self.ansatz / other.ansatz)
        except AttributeError:
            return self.from_ansatz(self.ansatz / other)

    def __rtruediv__(self, other):
        return self.from_ansatz(other / self.ansatz)

    def __and__(self, other):
        return self.from_ansatz(self.ansatz & other.ansatz)



class Bargmann(Representation):
<<<<<<< HEAD
    r"""This class is the Fock-Bargmann representation of a broad class of quantum states,
    transformations, measurements, channels, etc.

    The ansatz available in this representation is a linear combination of
=======
    r"""
    Fock-Bargmann representation of a broad class of quantum states, transformations,
    and measurements. The ansatz available in this representation is a linear combination of
>>>>>>> 5341c2bd
    exponentials of bilinear forms with a polynomial part:

    .. math::
        F(z) = \sum_i \textrm{poly}_i(z) \textrm{exp}(z^T A_i z / 2 + z^T b_i)

    This function allows for vector space operations on Bargmann objects including
    linear combinations, outer product, and inner product.
    The inner product is defined as the contraction of two Bargmann objects across
    marked indices. This can also be used to contract existing indices
    in one Bargmann object, e.g. to implement the partial trace.
    
    Examples:
    >>> A = math.astensor([[[1.0]]])  # 1x1x1
    >>> b = math.astensor([[0.0]])    # 1x1
    >>> c = math.astensor([0.9])      # 1
    >>> psi1 = Bargmann(A, b, c)
    >>> psi2 = Bargmann(A, b, c)
    >>> psi3 = 1.3 * psi1 - 2.1 * psi2  # linear combination
    >>> assert psi3.A.shape == (2, 1, 1)  # stacked along batch dimension
    >>> psi4 = psi1[0] @ psi2[0]  # contract wires 0 on each (inner product)
    >>> assert psi4.A.shape == (1,)  # A is 0x0 now (no wires left)
    >>> psi5 = psi1 & psi2  # outer product (tensor product)
    >>> rho = psi1.conj() & psi1   # outer product (this is now the density matrix)
    >>> assert rho.A.shape == (1, 2, 2)  # we have two wires now
    >>> assert np.allclose(rho.trace((0,), (1,)), np.abs(c)**2)
    

    Args:
        A: batch of quadratic coefficient :math:`A_i`
        b: batch of linear coefficients :math:`b_i`
        c: batch of arrays :math:`c_i` (default: [1.0])
    """

    def __init__(
        self,
        A: Batch[ComplexMatrix],
        b: Batch[ComplexVector],
        c: Batch[ComplexTensor] = [1.0],
    ):
        self.ansatz = PolyExpAnsatz(A, b, c)

    def __call__(self, z: ComplexTensor) -> ComplexTensor:
        r"""Evaluates the Bargmann function at the given points."""
        return self.ansatz(z)

    def from_ansatz(self, ansatz: PolyExpAnsatz) -> Bargmann:
        r"""Returns a Bargmann object from an ansatz object."""
        return self.__class__(ansatz.A, ansatz.b, ansatz.c)

<<<<<<< HEAD
=======
    def plot(
        self, just_phase: bool = False, with_measure: bool = True, log_scale: bool = False, **kwargs
    ):
        r"""Plots the Bargmann function."""
        return self.ansatz.plot(just_phase, with_measure, log_scale, **kwargs)

>>>>>>> 5341c2bd
    @property
    def A(self) -> Batch[ComplexMatrix]:
        r"""
        The batch of quadratic coefficient :math:`A_i`.
        """
        return self.ansatz.A

    @property
    def b(self) -> Batch[ComplexVector]:
        r"""
        The batch of linear coefficients :math:`b_i`
        """
        return self.ansatz.b

    @property
    def c(self) -> Batch[ComplexTensor]:
        r"""
        The batch of arrays :math:`c_i`.
        """
        return self.ansatz.c

    def conj(self):
        r"""
        The conjugate of this Bargmann.
        """
        new = self.__class__(math.conj(self.A), math.conj(self.b), math.conj(self.c))
        new._contract_idxs = self._contract_idxs
        return new

    def __getitem__(self, idx: int | tuple[int, ...]) -> Bargmann:
        idx = (idx,) if isinstance(idx, int) else idx
        for i in idx:
            if i >= self.ansatz.dim:
                raise IndexError(
                    f"Index {i} out of bounds for ansatz {self.ansatz.__class__.__qualname__} of dimension {self.ansatz.dim}."
                )
        new = self.__class__(self.A, self.b, self.c)
        new._contract_idxs = idx
        return new

    def __matmul__(self, other: Bargmann) -> Bargmann:
        r"""Implements the inner product of ansatze across the marked indices."""
        if self.ansatz.degree > 0 or other.ansatz.degree > 0:
            raise NotImplementedError(
                "Inner product of ansatze is only supported for ansatze with polynomial of degree 0."
            )
        Abc = []
        for A1, b1, c1 in zip(self.A, self.b, self.c):
            for A2, b2, c2 in zip(other.A, other.b, other.c):
                Abc.append(
                    bargmann.contract_two_Abc(
                        (A1, b1, c1),
                        (A2, b2, c2),
                        self._contract_idxs,
                        other._contract_idxs,
                    )
                )
        A, b, c = zip(*Abc)
        return self.__class__(math.astensor(A), math.astensor(b), math.astensor(c))

    def trace(self, idx_z: tuple[int, ...], idx_zconj: tuple[int, ...]) -> Bargmann:
        r"""Implements the partial trace over the given index pairs.

        Args:
            idx_z: indices to trace over
            idx_zconj: indices to trace over

        Returns:
            Bargmann: the ansatz with the given indices traced over
        """
        if self.ansatz.degree > 0:
            raise NotImplementedError(
                "Partial trace is only supported for ansatzs with polynomial of degree ``0``."
            )
        if len(idx_z) != len(idx_zconj):
            msg = "The number of indices to trace over must be the same for ``z`` and ``z*``."
            raise ValueError(msg)
        A, b, c = [], [], []
        for Abci in zip(self.A, self.b, self.c):
            # Aij, bij, cij = bargmann.trace_Abc(Ai, bi, ci, idx_z, idx_zconj)
            Aij, bij, cij = bargmann.complex_gaussian_integral(Abci, idx_z, idx_zconj, measure=-1.0)
            A.append(Aij)
            b.append(bij)
            c.append(cij)
        return self.__class__(math.astensor(A), math.astensor(b), math.astensor(c))

    def reorder(self, order: tuple[int, ...] | list[int]) -> Bargmann:
        r"""Reorders the indices of the A matrix and b vector of an (A,b,c) triple."""
        A, b, c = bargmann.reorder_abc((self.A, self.b, self.c), order)
        new = self.__class__(A, b, c)
        new._contract_idxs = self._contract_idxs
        return new
    
    def plot(
        self,
        just_phase: bool = False,
        with_measure: bool = True,
        log_scale: bool = False,
        xlim=(-2 * np.pi, 2 * np.pi),
        ylim=(-2 * np.pi, 2 * np.pi),
        **kwargs,
    ):
        r"""Plots the Bargmann function.
        
        Args:
            just_phase (bool): whether to plot only the phase of the Bargmann function
            with_measure (bool): whether to plot the measure function
            log_scale (bool): whether to plot the log of the Bargmann function
            xlim (tuple[float, float]): x limits of the plot
            ylim (tuple[float, float]): y limits of the plot
            kwargs: other keyword arguments to be passed to the plot function
        """
        # eval F(z) on a grid of complex numbers
        X, Y = np.mgrid[xlim[0] : xlim[1] : 400j, ylim[0] : ylim[1] : 400j]
        Z = (X + 1j * Y).T
        f_values = self(Z[..., None])
        if log_scale:
            f_values = np.log(np.abs(f_values)) * np.exp(1j * np.angle(f_values))
        if with_measure:
            f_values = f_values * np.exp(-np.abs(Z) ** 2)

        # Get phase and magnitude of F(z)
        phases = np.angle(f_values) / (2 * np.pi) % 1
        magnitudes = np.abs(f_values)
        magnitudes_scaled = magnitudes / np.max(magnitudes)

        # Convert to RGB
        hsv_values = np.zeros(f_values.shape + (3,))
        hsv_values[..., 0] = phases
        hsv_values[..., 1] = 1
        hsv_values[..., 2] = 1 if just_phase else magnitudes_scaled
        rgb_values = colors.hsv_to_rgb(hsv_values)

        # Plot the image
        im, ax = plt.subplots()
        ax.imshow(rgb_values, origin="lower", extent=[xlim[0], xlim[1], ylim[0], ylim[1]])
        ax.set_xlabel("$Re(z)$")
        ax.set_ylabel("$Im(z)$")

        name = "F_{" + self.ansatz.name + "}(z)"
        name = f"\\arg({name})\\log|{name}|" if log_scale else name
        title = name + "e^{-|z|^2}" if with_measure else name
        title = f"\\arg({name})" if just_phase else title
        ax.set_title(f"${title}$")
        plt.show(block=False, **kwargs)
        return im, ax<|MERGE_RESOLUTION|>--- conflicted
+++ resolved
@@ -72,16 +72,10 @@
 
 
 class Bargmann(Representation):
-<<<<<<< HEAD
     r"""This class is the Fock-Bargmann representation of a broad class of quantum states,
     transformations, measurements, channels, etc.
 
     The ansatz available in this representation is a linear combination of
-=======
-    r"""
-    Fock-Bargmann representation of a broad class of quantum states, transformations,
-    and measurements. The ansatz available in this representation is a linear combination of
->>>>>>> 5341c2bd
     exponentials of bilinear forms with a polynomial part:
 
     .. math::
@@ -131,15 +125,6 @@
         r"""Returns a Bargmann object from an ansatz object."""
         return self.__class__(ansatz.A, ansatz.b, ansatz.c)
 
-<<<<<<< HEAD
-=======
-    def plot(
-        self, just_phase: bool = False, with_measure: bool = True, log_scale: bool = False, **kwargs
-    ):
-        r"""Plots the Bargmann function."""
-        return self.ansatz.plot(just_phase, with_measure, log_scale, **kwargs)
-
->>>>>>> 5341c2bd
     @property
     def A(self) -> Batch[ComplexMatrix]:
         r"""

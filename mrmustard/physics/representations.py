--- conflicted
+++ resolved
@@ -471,7 +471,6 @@
 
         # if ``other`` is ``Fock``, convert ``self`` to ``Fock``
         if isinstance(other, Fock):
-<<<<<<< HEAD
             raise NotImplementedError("Only contract Bargmann with Bargmann.")
             # from .converters import to_fock  # pylint: disable=import-outside-toplevel
             #
@@ -482,17 +481,6 @@
             #     shape[i] = other.array.shape[1:][j]
             #
             # return to_fock(self, shape=shape)[idx_s] @ other[idx_o]
-=======
-            from .converters import to_fock  # pylint: disable=import-outside-toplevel
-
-            # set same shape along the contracted axes, and default shape along the
-            # axes that are not being contracted
-            shape = [settings.AUTOCUTOFF_MAX_CUTOFF for _ in range(self.ansatz.num_vars)]
-            for i, j in zip(idx_s, idx_o):
-                shape[i] = other.array.shape[1:][j]
-
-            return to_fock(self, shape=shape)[idx_s] @ other[idx_o]
->>>>>>> d36cd408
 
         if self.ansatz.degree > 0 or other.ansatz.degree > 0:
             raise NotImplementedError(
@@ -667,7 +655,6 @@
         idx_o = list(other._contract_idxs)
         # if ``other`` is ``Bargmann``, convert it to ``Fock``
         if isinstance(other, Bargmann):
-<<<<<<< HEAD
             raise NotImplementedError("Only contract Fock with Fock.")
             # from .converters import to_fock  # pylint: disable=import-outside-toplevel
             #
@@ -678,17 +665,6 @@
             #     shape[j] = self.array.shape[1:][i]
 
             # return self[idx_s] @ to_fock(other, shape=shape)[idx_o]
-=======
-            from .converters import to_fock  # pylint: disable=import-outside-toplevel
-
-            # set same shape along the contracted axes, and default shape along the
-            # axes that are not being contracted
-            shape = [settings.AUTOCUTOFF_MAX_CUTOFF for _ in range(other.ansatz.num_vars)]
-            for i, j in zip(idx_s, idx_o):
-                shape[j] = self.array.shape[1:][i]
-
-            return self[idx_s] @ to_fock(other, shape=shape)[idx_o]
->>>>>>> d36cd408
 
         # the number of batches in self and other
         n_batches_s = self.array.shape[0]

--- conflicted
+++ resolved
@@ -322,11 +322,7 @@
         )
 
 
-<<<<<<< HEAD
-def apply_kraus_to_ket(kraus, ket, kraus_in_idx, kraus_out_idx):
-=======
 def apply_kraus_to_ket(kraus, ket, kraus_in_idx, kraus_out_idx=None):
->>>>>>> a9d6ddba
     r"""Applies a kraus operator to a ket.
     It assumes that the ket is indexed as left_1, ..., left_n.
 
@@ -342,10 +338,6 @@
     Returns:
         array: the resulting ket with indices as kraus_out_idx + uncontracted ket indices
     """
-<<<<<<< HEAD
-    if not set(kraus_in_idx).issubset(range(ket.ndim)):
-        raise ValueError("kraus_in_idx should be a subset of the ket indices.")
-=======
     if kraus_out_idx is None:
         kraus_out_idx = kraus_in_idx
 
@@ -370,7 +362,6 @@
     new_axis_labels = sorted(kraus_ket.axis_labels, key=lambda x: int(x.split("_")[-1]))
 
     return kraus_ket.transpose(new_axis_labels).tensor
->>>>>>> a9d6ddba
 
     # check that there are no repeated indices in kraus_in_idx and kraus_out_idx (separately)
     validate_contraction_indices(kraus_in_idx, kraus_out_idx, ket.ndim, "kraus")
@@ -390,10 +381,6 @@
 
     return kraus_ket.transpose(new_axis_labels).tensor
 
-<<<<<<< HEAD
-
-=======
->>>>>>> a9d6ddba
 def apply_kraus_to_dm(kraus, dm, kraus_in_idx, kraus_out_idx=None):
     r"""Applies a kraus operator to a density matrix.
     It assumes that the density matrix is indexed as left_1, ..., left_n, right_1, ..., right_n.
@@ -427,7 +414,6 @@
     kraus = MMTensor(
         kraus,
         axis_labels=[f"out_left_{i}" for i in kraus_out_idx] + [f"left_{i}" for i in kraus_in_idx],
-<<<<<<< HEAD
     )
     kraus_conj = MMTensor(
         math.conj(kraus.tensor),
@@ -448,30 +434,7 @@
     return k_dm_k.transpose(left + right).tensor
 
 
-def apply_choi_to_dm(choi, dm, choi_in_idx, choi_out_idx):
-=======
-    )
-    kraus_conj = MMTensor(
-        math.conj(kraus.tensor),
-        axis_labels=[f"out_right_{i}" for i in kraus_out_idx]
-        + [f"right_{i}" for i in kraus_in_idx],
-    )
-
-    # contract the kraus operator with the density matrix from the left and from the right.
-    k_dm_k = kraus @ dm @ kraus_conj
-    # now the leftover indices are in the order:
-    # out_left_idx + uncontracted left indices + uncontracted right indices + out_right_idx
-
-    # sort k_dm_k.axis_labels by the int at the end of each label, first left, then right
-    N = k_dm_k.tensor.ndim // 2
-    left = sorted(k_dm_k.axis_labels[:N], key=lambda x: int(x.split("_")[-1]))
-    right = sorted(k_dm_k.axis_labels[N:], key=lambda x: int(x.split("_")[-1]))
-
-    return k_dm_k.transpose(left + right).tensor
-
-
 def apply_choi_to_dm(choi, dm, choi_in_idx, choi_out_idx=None):
->>>>>>> a9d6ddba
     r"""Applies a choi operator to a density matrix.
     It assumes that the density matrix is indexed as left_1, ..., left_n, right_1, ..., right_n.
 
@@ -487,12 +450,9 @@
     Returns:
         array: the resulting density matrix
     """
-<<<<<<< HEAD
-=======
     if choi_out_idx is None:
         choi_out_idx = choi_in_idx
 
->>>>>>> a9d6ddba
     if not set(choi_in_idx).issubset(range(dm.ndim // 2)):
         raise ValueError("choi_in_idx should be a subset of the density matrix indices.")
 
@@ -517,13 +477,6 @@
     choi_dm = choi @ dm
 
     # sort choi_dm.axis_labels by the int at the end of each label, first left, then right
-<<<<<<< HEAD
-    N = choi_dm.tensor.ndim // 2
-    left = sorted(choi_dm.axis_labels[:N], key=lambda x: int(x.split("_")[-1]))
-    right = sorted(choi_dm.axis_labels[N:], key=lambda x: int(x.split("_")[-1]))
-
-    return choi_dm.transpose(left + right).tensor
-=======
     left_labels = [label for label in choi_dm.axis_labels if "left" in label]
     left = sorted(left_labels, key=lambda x: int(x.split("_")[-1]))
     right_labels = [label for label in choi_dm.axis_labels if "right" in label]
@@ -578,7 +531,6 @@
     right = sorted(right_labels, key=lambda x: int(x.split("_")[-1]))
 
     return choi_ket.transpose(left + right).tensor
->>>>>>> a9d6ddba
 
 
 def contract_states(

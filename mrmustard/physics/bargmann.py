# Copyright 2023 Xanadu Quantum Technologies Inc.

# Licensed under the Apache License, Version 2.0 (the "License");
# you may not use this file except in compliance with the License.
# You may obtain a copy of the License at

#     http://www.apache.org/licenses/LICENSE-2.0

# Unless required by applicable law or agreed to in writing, software
# distributed under the License is distributed on an "AS IS" BASIS,
# WITHOUT WARRANTIES OR CONDITIONS OF ANY KIND, either express or implied.
# See the License for the specific language governing permissions and
# limitations under the License.

"""
This module contains functions for performing calculations on objects in the Bargmann representations.
"""
from typing import Sequence, Tuple

import numpy as np

from mrmustard import math, settings
from mrmustard.physics.husimi import pq_to_aadag, wigner_to_husimi
from mrmustard.utils.typing import ComplexMatrix, ComplexVector


def cayley(X, c):
    r"""Returns the Cayley transform of a matrix:
    :math:`cay(X) = (X - cI)(X + cI)^{-1}`

    Args:
        c (float): the parameter of the Cayley transform
        X (Tensor): a matrix

    Returns:
        Tensor: the Cayley transform of X
    """
    I = math.eye(X.shape[0], dtype=X.dtype)
    return math.solve(X + c * I, X - c * I)


def wigner_to_bargmann_rho(cov, means):
    r"""Converts the wigner representation in terms of covariance matrix and mean vector into the Bargmann `A,B,C` triple
    for a density matrix (i.e. for `M` modes, `A` has shape `2M x 2M` and `B` has shape `2M`).
    The order of the rows/columns of A and B corresponds to a density matrix with the usual ordering of the indices.

    Note that here A and B are defined with respect to the literature.
    """
    N = cov.shape[-1] // 2
    A = math.matmul(math.Xmat(N), cayley(pq_to_aadag(cov), c=0.5))
    Q, beta = wigner_to_husimi(cov, means)
    b = math.solve(Q, beta)
    B = math.conj(b)
    num_C = math.exp(-0.5 * math.sum(math.conj(beta) * b))
    den_C = math.sqrt(math.det(Q), dtype=num_C.dtype)
    C = num_C / den_C
    return A, B, C


def wigner_to_bargmann_psi(cov, means):
    r"""Converts the wigner representation in terms of covariance matrix and mean vector into the Bargmann A,B,C triple
    for a Hilbert vector (i.e. for M modes, A has shape M x M and B has shape M).
    """
    N = cov.shape[-1] // 2
    A, B, C = wigner_to_bargmann_rho(cov, means)
    return A[N:, N:], B[N:], math.sqrt(C)
    # NOTE: c for th psi is to calculated from the global phase formula.


def wigner_to_bargmann_Choi(X, Y, d):
    r"""Converts the wigner representation in terms of covariance matrix and mean vector into the Bargmann `A,B,C` triple
    for a channel (i.e. for M modes, A has shape 4M x 4M and B has shape 4M)."""
    N = X.shape[-1] // 2
    I2 = math.eye(2 * N, dtype=X.dtype)
    XT = math.transpose(X)
    xi = 0.5 * (I2 + math.matmul(X, XT) + 2 * Y / settings.HBAR)
    xi_inv = math.inv(xi)
    A = math.block(
        [
            [I2 - xi_inv, math.matmul(xi_inv, X)],
            [math.matmul(XT, xi_inv), I2 - math.matmul(math.matmul(XT, xi_inv), X)],
        ]
    )
    I = math.eye(N, dtype="complex128")
    o = math.zeros_like(I)
    R = math.block(
        [[I, 1j * I, o, o], [o, o, I, -1j * I], [I, -1j * I, o, o], [o, o, I, 1j * I]]
    ) / np.sqrt(2)
    A = math.matmul(math.matmul(R, A), math.dagger(R))
    A = math.matmul(math.Xmat(2 * N), A)
    b = math.matvec(xi_inv, d)
    B = math.matvec(math.conj(R), math.concat([b, -math.matvec(XT, b)], axis=-1)) / math.sqrt(
        settings.HBAR, dtype=R.dtype
    )
    C = math.exp(-0.5 * math.sum(d * b) / settings.HBAR) / math.sqrt(math.det(xi), dtype=b.dtype)
    # now A and B have order [out_r, in_r out_l, in_l].
    return A, B, math.cast(C, "complex128")


def wigner_to_bargmann_U(X, d):
    r"""Converts the wigner representation in terms of covariance matrix and mean vector into the Bargmann `A,B,C` triple
    for a unitary (i.e. for `M` modes, `A` has shape `2M x 2M` and `B` has shape `2M`).
    """
    N = X.shape[-1] // 2
    A, B, C = wigner_to_bargmann_Choi(X, math.zeros_like(X), d)
    return A[2 * N :, 2 * N :], B[2 * N :], math.sqrt(C)


def complex_gaussian_integral(
    Abc: tuple, idx_z: tuple[int, ...], idx_zconj: tuple[int, ...], measure: float = -1
):
    r"""Computes the Gaussian integral of the exponential of a complex quadratic form.
    The integral is defined as (note that in general we integrate over a subset of 2m dimensions):

    :math:`\int_{C^m} F(z) d\mu(z)`

    where

    :math:`F(z) = \textrm{exp}(-0.5 z^T A z + b^T z)`

    Here, ``z`` is an ``n``-dim complex vector, ``A`` is an ``n x n`` complex matrix,
    ``b`` is an ``n``-dim complex vector, ``c`` is a complex scalar, and :math:`d\mu(z)`
    is a non-holomorphic complex measure over a subset of m pairs of z,z* variables. These
    are specified by the indices ``idx_z`` and ``idx_zconj``. The ``measure`` parameter is
    the exponent of the measure:

    :math: `dmu(z) = \textrm{exp}(m * |z|^2) \frac{d^{2n}z}{\pi^n} = \frac{1}{\pi^n}\textrm{exp}(m * |z|^2) d\textrm{Re}(z) d\textrm{Im}(z)`

    Arguments:
        A,b,c: the ``(A,b,c)`` triple
        idx_z: the tuple of indices of the z variables
        idx_zconj: the tuple of indices of the z* variables
        measure: the exponent of the measure (default is -1: Bargmann measure)

    Returns:
        The ``(A,b,c)`` triple of the result of the integral.

    Raises:
        ValueError: If ``idx_z`` and ``idx_zconj`` have different lengths.
    """
    A, b, c = Abc
    if len(idx_z) != len(idx_zconj):
        raise ValueError("idx_z and idx_zconj must have the same length")
    n = len(idx_z)
    idx = tuple(idx_z) + tuple(idx_zconj)
    if not idx:
        return A, b, c
<<<<<<< HEAD
=======
    not_idx = tuple(i for i in range(A.shape[-1]) if i not in idx)
>>>>>>> 96fa0671

    I = math.eye(n, dtype=A.dtype)
    Z = math.zeros((n, n), dtype=A.dtype)
    X = math.block([[Z, I], [I, Z]])
    M = math.gather(math.gather(A, idx, axis=-1), idx, axis=-2) + X * measure
    bM = math.gather(b, idx, axis=-1)

    not_idx = tuple(i for i in range(A.shape[-1]) if i not in idx)
    if math.asnumpy(not_idx).shape != (0,):
        D = math.gather(math.gather(A, idx, axis=-1), not_idx, axis=-2)
        R = math.gather(math.gather(A, not_idx, axis=-1), not_idx, axis=-2)
        bR = math.gather(b, not_idx, axis=-1)
    else:
        D = math.zeros_like(math.gather(A, idx, axis=-1))
        R = math.zeros_like(A)
        bR = math.zeros_like(b)

    A_post = R - math.matmul(D, math.inv(M), math.transpose(D))
    b_post = bR - math.matvec(D, math.solve(M, bM))
    c_post = (
        c * math.sqrt((-1) ** n / math.det(M)) * math.exp(-0.5 * math.sum(bM * math.solve(M, bM)))
    )

    return A_post, b_post, c_post


def join_Abc(Abc1, Abc2):
    r"""Joins two ``(A,b,c)`` triples into a single ``(A,b,c)`` triple by block addition of the ``A``
    matrices and concatenating the ``b`` vectors.

    Arguments:
        Abc1: the first ``(A,b,c)`` triple
        Abc2: the second ``(A,b,c)`` triple

    Returns:
        The joined ``(A,b,c)`` triple
    """
    A1, b1, c1 = Abc1
    A2, b2, c2 = Abc2
    A12 = math.block_diag(A1, A2)
    b12 = math.concat([b1, b2], axis=-1)
    c12 = math.outer(c1, c2)
    return A12, b12, c12


def reorder_abc(Abc: tuple, order: Sequence[int]):
    r"""
    Reorders the indices of the A matrix and b vector of an (A,b,c) triple.

    Arguments:
        Abc: the ``(A,b,c)`` triple
        order: the new order of the indices

    Returns:
        The reordered ``(A,b,c)`` triple
    """
    A, b, c = Abc
    if math.asnumpy(order).shape == (0,):
        A = math.zeros_like(A)
        b = math.zeros_like(b)
    else:
        A = math.gather(math.gather(A, order, axis=-1), order, axis=-2)
        b = math.gather(b, order, axis=-1)
        if len(c.shape) == len(order):
            c = math.transpose(c, order)
    return A, b, c


def contract_two_Abc(
    Abc1: Tuple[ComplexMatrix, ComplexVector, complex],
    Abc2: Tuple[ComplexMatrix, ComplexVector, complex],
    idx1: Sequence[int],
    idx2: Sequence[int],
):
    r"""
    Returns the contraction of two ``(A,b,c)`` triples.

    Arguments:
        Abc1: the first ``(A,b,c)`` triple
        Abc2: the second ``(A,b,c)`` triple
        idx1: the indices of the first ``(A,b,c)`` triple to contract
        idx2: the indices of the second ``(A,b,c)`` triple to contract

    Returns:
        The contracted ``(A,b,c)`` triple
    """
    Abc = join_Abc(Abc1, Abc2)
    return complex_gaussian_integral(
        Abc, idx1, tuple(n + Abc1[0].shape[-1] for n in idx2), measure=-1.0
    )<|MERGE_RESOLUTION|>--- conflicted
+++ resolved
@@ -145,10 +145,7 @@
     idx = tuple(idx_z) + tuple(idx_zconj)
     if not idx:
         return A, b, c
-<<<<<<< HEAD
-=======
     not_idx = tuple(i for i in range(A.shape[-1]) if i not in idx)
->>>>>>> 96fa0671
 
     I = math.eye(n, dtype=A.dtype)
     Z = math.zeros((n, n), dtype=A.dtype)

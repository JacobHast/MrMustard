--- conflicted
+++ resolved
@@ -107,16 +107,6 @@
         """
         return self.__mul__(other=other)
 
-<<<<<<< HEAD
-=======
-    @abstractmethod
-    def plot(self, **kwargs) -> None:
-        r"""
-        Plots this ansatz by another ansatz or by a scalar.
-        """
-        ...
-
->>>>>>> 5341c2bd
 
 class PolyExpBase(Ansatz):
     r"""

--- conflicted
+++ resolved
@@ -393,12 +393,6 @@
 
 
 class ArrayAnsatz(Ansatz):
-<<<<<<< HEAD
-    r"""Represents the ansatz as a multidimensional array."""
-
-    def __init__(self, array: Batch[Tensor]):
-        r"""Note that the array is batched."""
-=======
     r"""
     The ansatz of the Fock-Bargmann representation.
 
@@ -416,7 +410,6 @@
     """
 
     def __init__(self, array: Batch[Tensor]):
->>>>>>> 96fa0671
         self.array = math.astensor(array)
 
     def __neg__(self) -> ArrayAnsatz:
@@ -523,10 +516,7 @@
 
     @property
     def conj(self):
-<<<<<<< HEAD
-=======
         r"""
         The conjugate of this ansatz.
         """
->>>>>>> 96fa0671
         return self.__class__(math.conj(self.array))
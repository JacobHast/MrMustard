--- conflicted
+++ resolved
@@ -47,21 +47,12 @@
     by `_wigner_discretized_clenshaw`. The evaluation uses the Clenshaw recursion.
     """
     if len(diag) == 2:
-<<<<<<< HEAD
-        y0 = np.array([[diag[0]]]).astype(np.complex128)
-        y1 = np.array([[diag[1]]]).astype(np.complex128)
-    else:
-        k = len(diag)
-        y0 = np.array([[diag[-2]]]).astype(np.complex128)
-        y1 = np.array([[diag[-1]]]).astype(np.complex128)
-=======
         y0 = np.array([[diag[0]]], dtype=np.complex128)
         y1 = np.array([[diag[1]]], dtype=np.complex128)
     else:
         k = len(diag)
         y0 = np.array([[diag[-2]]], dtype=np.complex128)
         y1 = np.array([[diag[-1]]], dtype=np.complex128)
->>>>>>> 1935a4f8
         for i in range(3, len(diag) + 1):
             k -= 1
             temp_y0 = y0

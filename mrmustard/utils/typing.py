# Copyright 2021 Xanadu Quantum Technologies Inc.

# Licensed under the Apache License, Version 2.0 (the "License");
# you may not use this file except in compliance with the License.
# You may obtain a copy of the License at

#     http://www.apache.org/licenses/LICENSE-2.0

# Unless required by applicable law or agreed to in writing, software
# distributed under the License is distributed on an "AS IS" BASIS,
# WITHOUT WARRANTIES OR CONDITIONS OF ANY KIND, either express or implied.
# See the License for the specific language governing permissions and
# limitations under the License.

"""A module containing all base type annotations."""
__all__ = [
    "RealVector",
    "ComplexVector",
    "IntVector",
    "UIntVector",
    "RealMatrix",
    "ComplexMatrix",
    "IntMatrix",
    "UIntMatrix",
    "RealTensor",
    "ComplexTensor",
    "IntTensor",
    "UIntTensor",
    "Batch",
    "Scalar",
    "Vector",
    "Matrix",
    "Tensor",
    "Trainable",
    "Mode",
]
from typing import (
    Iterator,
    Protocol,
    Tuple,
    TypeVar,
    Union,
    runtime_checkable,
)

import numpy as np

R = TypeVar("R", np.float16, np.float32, np.float64)
C = TypeVar("C", np.complex64, np.complex128)
Z = TypeVar("Z", np.int16, np.int32, np.int64)
N = TypeVar("N", np.uint16, np.uint32, np.uint64)

Mode = int
<<<<<<< HEAD
=======

>>>>>>> 1de389fc
Scalar = Union[R, C, Z, N]
Vector = np.ndarray[Tuple[int], Scalar]
Matrix = np.ndarray[Tuple[int, int], Scalar]
Tensor = np.ndarray[Tuple[int, ...], Scalar]

RealVector = np.ndarray[Tuple[int], R]
ComplexVector = np.ndarray[Tuple[int], C]
IntVector = np.ndarray[Tuple[int], Z]
UIntVector = np.ndarray[Tuple[int], N]

RealMatrix = np.ndarray[Tuple[int, int], R]
ComplexMatrix = np.ndarray[Tuple[int, int], C]
IntMatrix = np.ndarray[Tuple[int, int], Z]
UIntMatrix = np.ndarray[Tuple[int, int], N]

RealTensor = np.ndarray[Tuple[int, ...], R]
ComplexTensor = np.ndarray[Tuple[int, ...], C]
IntTensor = np.ndarray[Tuple[int, ...], Z]
UIntTensor = np.ndarray[Tuple[int, ...], N]


# Revisit when requiring python 3.12 (see PEP 695)
T_co = TypeVar(
    "T_co",
    RealVector,
    ComplexVector,
    IntVector,
    UIntVector,
    RealMatrix,
    ComplexMatrix,
    IntMatrix,
    UIntMatrix,
    RealTensor,
    ComplexTensor,
    IntTensor,
    UIntTensor,
    covariant=True,
)

Trainable = TypeVar("Trainable")


@runtime_checkable
class Batch(Protocol[T_co]):
    r"""Anything that can iterate over objects of type T_co."""

    def __iter__(self) -> Iterator[T_co]:
        ...<|MERGE_RESOLUTION|>--- conflicted
+++ resolved
@@ -33,6 +33,7 @@
     "Tensor",
     "Trainable",
     "Mode",
+    "Mode",
 ]
 from typing import (
     Iterator,
@@ -51,10 +52,8 @@
 N = TypeVar("N", np.uint16, np.uint32, np.uint64)
 
 Mode = int
-<<<<<<< HEAD
-=======
+Mode = int
 
->>>>>>> 1de389fc
 Scalar = Union[R, C, Z, N]
 Vector = np.ndarray[Tuple[int], Scalar]
 Matrix = np.ndarray[Tuple[int, int], Scalar]

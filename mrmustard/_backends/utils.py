--- conflicted
+++ resolved
@@ -45,11 +45,7 @@
 
 
 @njit
-<<<<<<< HEAD
-def remove(pattern: Tuple[int, ...]) -> Generator[Tuple[int, Tuple[int, ...]], None, None]:
-=======
-def remove(pattern: Tuple[int,...]) -> Generator[Tuple[int, Tuple[int,...]], None, None]:  # pragma: no cover 
->>>>>>> 4995bab2
+def remove(pattern: Tuple[int, ...]) -> Generator[Tuple[int, Tuple[int,...]], None, None]:  # pragma: no cover 
     "returns a generator for all the possible ways to decrease elements of the given tuple by 1"
     for p, n in enumerate(pattern):
         if n > 0:
@@ -57,11 +53,7 @@
 
 
 @njit
-<<<<<<< HEAD
-def dec(tup: Tuple[int], i: int) -> Tuple[int, ...]:
-=======
-def dec(tup: Tuple[int], i: int) -> Tuple[int,...]:  # pragma: no cover
->>>>>>> 4995bab2
+def dec(tup: Tuple[int], i: int) -> Tuple[int, ...]:  # pragma: no cover
     "returns a copy of the given tuple of integers where the ith element has been decreased by 1"
     copy = tup[:]
     return tuple_setitem(copy, i, tup[i] - 1)

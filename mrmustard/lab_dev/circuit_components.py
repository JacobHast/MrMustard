--- conflicted
+++ resolved
@@ -217,11 +217,7 @@
             self.wires,
         )
 
-<<<<<<< HEAD
-    def __add__(self, other: CircuitComponent):
-=======
     def __add__(self, other: CircuitComponent) -> CircuitComponent:
->>>>>>> e06c0c16
         r"""
         Implements the addition between circuit components.
         """
@@ -232,39 +228,19 @@
         name = self.name if self.name == other.name else ""
         return self._from_attributes(name, rep, self.wires)
 
-<<<<<<< HEAD
-    def __mul__(self, other: Union[CircuitComponent, Scalar]):
-        r"""
-        Implements the multiplication with a scalar or another component for circuit components.
-        """
-        if isinstance(other, CircuitComponent):
-            rep = self.representation * other.representation
-            wires = self.wires + other.wires
-            return self._from_attributes("", rep, wires)
+    def __mul__(self, other: Scalar) -> CircuitComponent:
+        r"""
+        Implements the multiplication by a scalar on the right.
+        """
         return self._from_attributes(self.name, other * self.representation, self.wires)
 
-    def __rmul__(self, other: Representation | Scalar) -> Representation:
-        r"""
-        Implements the multiplication for circuit components with ``other`` on the right.
+    def __rmul__(self, other: Scalar) -> CircuitComponent:
+        r"""
+        Implements the multiplication by a scalar on the left.
         """
         return self.__mul__(other)
 
-    def __truediv__(self, other: Scalar):
-=======
-    def __mul__(self, other: Scalar) -> CircuitComponent:
-        r"""
-        Implements the multiplication by a scalar on the right.
-        """
-        return self._from_attributes(self.name, other * self.representation, self.wires)
-
-    def __rmul__(self, other: Scalar) -> CircuitComponent:
-        r"""
-        Implements the multiplication by a scalar on the left.
-        """
-        return self.__mul__(other)
-
     def __truediv__(self, other: Scalar) -> CircuitComponent:
->>>>>>> e06c0c16
         r"""
         Implements the division by a scalar for circuit components.
         """

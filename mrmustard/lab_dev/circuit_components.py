--- conflicted
+++ resolved
@@ -121,11 +121,7 @@
         return self._representation
 
     @property
-<<<<<<< HEAD
     def modes(self) -> list[int]:
-=======
-    def modes(self) -> set(int):
->>>>>>> 70d51b43
         r"""
         A set with all the modes in this component.
         """

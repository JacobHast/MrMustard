# Copyright 2023 Xanadu Quantum Technologies Inc.

# Licensed under the Apache License, Version 2.0 (the "License");
# you may not use this file except in compliance with the License.
# You may obtain a copy of the License at

#     http://www.apache.org/licenses/LICENSE-2.0

# Unless required by applicable law or agreed to in writing, software
# distributed under the License is distributed on an "AS IS" BASIS,
# WITHOUT WARRANTIES OR CONDITIONS OF ANY KIND, either express or implied.
# See the License for the specific language governing permissions and
# limitations under the License.

"""
A base class for the components of quantum circuits.
"""

# pylint: disable=super-init-not-called, protected-access, import-outside-toplevel
from __future__ import annotations

<<<<<<< HEAD
from typing import Optional, Sequence, Union
=======
from typing import Iterable, Optional, Sequence, Union
import numbers
>>>>>>> d025abb9

import os
import numpy as np
from IPython.display import display, HTML
from mako.template import Template

<<<<<<< HEAD
from mrmustard import settings, math
=======
from mrmustard import math, settings
>>>>>>> d025abb9
from mrmustard.utils.typing import Scalar, ComplexTensor
from mrmustard.physics.representations import Representation, Bargmann, Fock
from mrmustard.math.parameter_set import ParameterSet
from mrmustard.math.parameters import Constant, Variable
from mrmustard.lab_dev.wires import Wires

__all__ = ["CircuitComponent", "AdjointView", "DualView"]


class CircuitComponent:
    r"""
    A base class for the circuit components (states, transformations, measurements,
    and any component made by combining CircuitComponents). CircuitComponents are
    defined by their ``representation`` and ``wires`` attributes. See the :class:`Wires`
    and :class:`Representation` classes (and their subclasses) for more details.

    Args:
        representation: A representation for this circuit component.
        modes_out_bra: The output modes on the bra side of this component.
        modes_in_bra: The input modes on the bra side of this component.
        modes_out_ket: The output modes on the ket side of this component.
        modes_in_ket: The input modes on the ket side of this component.
        name: The name of this component.
    """

    short_name = "CC"

    def __init__(
        self,
        representation: Optional[Bargmann | Fock] = None,
        modes_out_bra: Optional[Sequence[int]] = None,
        modes_in_bra: Optional[Sequence[int]] = None,
        modes_out_ket: Optional[Sequence[int]] = None,
        modes_in_ket: Optional[Sequence[int]] = None,
        name: Optional[str] = None,
    ) -> None:
        modes_out_bra = modes_out_bra or ()
        modes_in_bra = modes_in_bra or ()
        modes_out_ket = modes_out_ket or ()
        modes_in_ket = modes_in_ket or ()

        self._wires = Wires(
            set(modes_out_bra), set(modes_in_bra), set(modes_out_ket), set(modes_in_ket)
        )
        self._custom_shape = [None] * len(self.wires)
        self._name = name
        self._parameter_set = ParameterSet()
        self._representation = representation

        # handle out-of-order modes
        ob = tuple(sorted(modes_out_bra))
        ib = tuple(sorted(modes_in_bra))
        ok = tuple(sorted(modes_out_ket))
        ik = tuple(sorted(modes_in_ket))
        if ob != modes_out_bra or ib != modes_in_bra or ok != modes_out_ket or ik != modes_in_ket:
            offsets = [len(ob), len(ob) + len(ib), len(ob) + len(ib) + len(ok)]
            perm = (
                tuple(np.argsort(modes_out_bra))
                + tuple(np.argsort(modes_in_bra) + offsets[0])
                + tuple(np.argsort(modes_out_ket) + offsets[1])
                + tuple(np.argsort(modes_in_ket) + offsets[2])
            )
            if self._representation:
                self._representation = self._representation.reorder(tuple(perm))

    @classmethod
    def _from_attributes(
        cls,
        representation: Representation,
        wires: Wires,
        name: Optional[str] = None,
    ) -> CircuitComponent:
        r"""
        Initializes a circuit component from a ``Representation``, a set of ``Wires``, a name.
        It differs from the __init__ in that it takes a set of wires directly.
        Note there are deliberately no checks to ensure types and wires are compatible
        in the standard way (e.g. one could pass a representation for a single mode ket
        and wires for a two-mode one).

        The return type is the closest parent among the types ``Ket``, ``DM``, ``Unitary``,
        ``Operation``, ``Channel``, and ``Map``. This is to ensure the right properties
        are used when calling methods on the returned object, e.g. when adding two
        coherent states we don't get a generic ``CircuitComponent`` but a ``Ket``:

        .. code-block::
            >>> from mrmustard.lab_dev import Coherent, Ket
            >>> cat = Coherent(modes=[0], x=2.0) + Coherent(modes=[0], x=-2.0)
            >>> assert isinstance(cat, Ket)

        Args:
            representation: A representation for this circuit component.
            wires: The wires of this component.
            name: The name for this component (optional).

        Returns:
            A circuit component with the given attributes.
        """
        types = {"Ket", "DM", "Unitary", "Operation", "Channel", "Map"}
        for tp in cls.mro():
            if tp.__name__ in types:
                ret = tp()
                break
        else:
            ret = CircuitComponent()
        ret._name = name
        ret._representation = representation
        ret._wires = wires

        return ret

    def _add_parameter(self, parameter: Union[Constant, Variable]):
        r"""
        Adds a parameter to this circuit component and makes it accessible as an attribute.

        Args:
            parameter: The parameter to add.

        Raises:
            ValueError: If the the given parameter is incompatible with the number
                of modes (e.g. for parallel gates).
        """
        if parameter.value.shape != ():
            if len(parameter.value) != 1 and len(parameter.value) != len(self.modes):
                msg = f"Length of ``{parameter.name}`` must be 1 or {len(self.modes)}."
                raise ValueError(msg)
        self.parameter_set.add_parameter(parameter)
        self.__dict__[parameter.name] = parameter

    @classmethod
    def from_bargmann(
        cls,
        triple: tuple,
        modes_out_bra: Sequence[int] = (),
        modes_in_bra: Sequence[int] = (),
        modes_out_ket: Sequence[int] = (),
        modes_in_ket: Sequence[int] = (),
        name: Optional[str] = None,
    ) -> CircuitComponent:
        r"""
        Initializes a ``CircuitComponent`` object from its Bargmann (A,b,c) parametrization.

        Args:
            triple: The Bargmann representation of the component.
            modes_out_bra: The output modes on the bra side of this component.
            modes_in_bra: The input modes on the bra side of this component.
            modes_out_ket: The output modes on the ket side of this component.
            modes_in_ket: The input modes on the ket side of this component.
            name: The name of this component.

        Returns:
            A circuit component with the given Bargmann representation.
        """
        repr = Bargmann(*triple)
        wires = Wires(set(modes_out_bra), set(modes_in_bra), set(modes_out_ket), set(modes_in_ket))
        return cls._from_attributes(repr, wires, name)

    @property
    def bargmann(self) -> tuple:
        r"""The Bargmann parametrization of this component, if available.
        It returns a triple (A, b, c) such that the Bargmann function of this component is
        :math:`F(z) = c \exp\left(\frac{1}{2} z^T A z + b^T z\right)`

        .. code-block:: pycon

            >>> from mrmustard.lab_dev import CircuitComponent, Coherent
            >>> coh = Coherent(modes=[0], x=1.0)
            >>> coh_cc = CircuitComponent.from_bargmann(coh.bargmann, modes_out_ket=[0])
            >>> assert isinstance(coh_cc, CircuitComponent)
            >>> assert coh == coh_cc  # equality looks at representation and wires
        """
        try:
            return self.representation.triple
        except AttributeError as e:
            raise AttributeError(
                f"Cannot compute triple from representation of type ``{self.representation.__class__.__qualname__}``."
            ) from e

    @classmethod
    def from_quadrature(
        cls,
        modes_out_bra: Sequence[int],
        modes_in_bra: Sequence[int],
        modes_out_ket: Sequence[int],
        modes_in_ket: Sequence[int],
        triple: tuple,
        phi: float = 0.0,
        name: Optional[str] = None,
    ) -> CircuitComponent:
        r"""Returns a circuit component from the given triple (A,b,c) that parametrizes the
        quadrature wavefunction of this component in the form :math:`c * exp(1/2 x^T A x + b^T x)`.

        Args:
            modes_out_bra: The output modes on the bra side of this component.
            modes_in_bra: The input modes on the bra side of this component.
            modes_out_ket: The output modes on the ket side of this component.
            modes_in_ket: The input modes on the ket side of this component.
            triple: The (A,b,c) triple that parametrizes the wave function.
            phi: The quadrature angle. ``phi=0`` corresponds to the x quadrature, ``phi=pi/2`` to the p quadrature. The default value is ``0``.
            name: The name of this component.

        Returns:
            A circuit component with the given quadrature representation.
        """
        from mrmustard.lab_dev.circuit_components_utils import BtoQ

        wires = Wires(set(modes_out_bra), set(modes_in_bra), set(modes_out_ket), set(modes_in_ket))
        QtoB_ob = BtoQ(modes_out_bra, phi).inverse().adjoint  # output bra
        QtoB_ib = BtoQ(modes_in_bra, phi).inverse().adjoint.dual  # input bra
        QtoB_ok = BtoQ(modes_out_ket, phi).inverse()  # output ket
        QtoB_ik = BtoQ(modes_in_ket, phi).inverse().dual  # input ket
        # NOTE: the representation is Bargmann here because we use the inverse of BtoQ on the B side
        QQQQ = CircuitComponent._from_attributes(Bargmann(*triple), wires)
        BBBB = QtoB_ib @ (QtoB_ik @ QQQQ @ QtoB_ok) @ QtoB_ob
        return cls._from_attributes(BBBB.representation, wires, name)

    def quadrature(self, phi: float = 0.0) -> tuple | ComplexTensor:
        r"""
        The quadrature representation data of this circuit component.
        """
        from mrmustard.lab_dev.circuit_components_utils import BtoQ

        BtoQ_ob = BtoQ(self.wires.output.bra.modes, phi).adjoint
        BtoQ_ib = BtoQ(self.wires.input.bra.modes, phi).adjoint.dual
        BtoQ_ok = BtoQ(self.wires.output.ket.modes, phi)
        BtoQ_ik = BtoQ(self.wires.input.ket.modes, phi).dual
        QQQQ = BtoQ_ib @ (BtoQ_ik @ self @ BtoQ_ok) @ BtoQ_ob
        return QQQQ.representation.data

    @property
    def representation(self) -> Representation | None:
        r"""
        A representation of this circuit component.
        """
        return self._representation

    @property
    def modes(self) -> list[int]:
        r"""
        The sorted list of modes of this component.
        """
        return sorted(self.wires.modes)

    @property
    def n_modes(self) -> list[int]:
        r"""
        The number of modes spanned by this component across all wires.
        """
        return len(self.modes)

    @property
    def name(self) -> str:
        r"""
        The name of this component.
        """
        if self._name is None:
            name = self.short_name
            modes = "".join(str(m) for m in sorted(self.wires.modes))
            self._name = name + modes if len(modes) < 5 else name
        return self._name

    @property
    def parameter_set(self) -> ParameterSet:
        r"""
        The set of parameters of this component.
        """
        return self._parameter_set

    @property
    def wires(self) -> Wires:
        r"""
        The wires of this component.
        """
        return self._wires

    @property
    def adjoint(self) -> AdjointView:
        r"""
        The adjoint of this component obtained by conjugating the representation and swapping
        the ket and bra wires. The returned object is a view of the original component which
        applies a conjugation and a swap of the wires, but does not copy the data in memory.
        """
        return AdjointView(self)

    @property
    def dual(self) -> DualView:
        r"""
        The dual of this component obtained by conjugating the representation and swapping
        the input and output wires. The returned object is a view of the original component which
        applies a conjugation and a swap of the wires, but does not copy the data in memory.
        """
        return DualView(self)

    @property
    def custom_shape(self) -> list[Optional[int]]:
        r"""
        The shape of this Component in the Fock representation. If not manually set,
        it is a list of M ``None``s where M is the number of wires of the component.
        The custom_shape is a list and therefore it is mutable. In fact, it can evolve
        over time as we learn more about the component or its neighbours. For
        each wire, the entry is either an integer or ``None``. If it is an integer, it
        is the dimension of the corresponding Fock space. If it is ``None``, it means
        the best shape is not known yet. ``None``s automatically become integers when
        ``auto_shape`` is called, but the integers already set are not changed.
        The order of the elements in the shape is intended the same order as the wires
        in the `.wires` attribute.
        """
        if not self._custom_shape:
            try:  # to read it from array ansatz
                self._custom_shape = list(self.representation.array.shape[1:])
            except AttributeError:  # bargmann
                self._custom_shape = [None] * len(self.wires)
        return self._custom_shape

    @custom_shape.setter
    def custom_shape(self, shape: list[Optional[int]]):
        r"""
        Sets the custom shape of this component in the Fock representation.
        """
        self._custom_shape = shape

    def _light_copy(self, wires: Optional[Wires] = None) -> CircuitComponent:
        r"""
        Creates a "light" copy of this component by referencing its __dict__, except for the wires,
        which are a new object or the given one.
        This is useful when one needs the same component acting on different modes, for example.
        """
        instance = super().__new__(self.__class__)
        instance.__dict__ = self.__dict__.copy()
        instance.__dict__["_wires"] = wires or Wires(*self.wires.args)
        return instance

    def on(self, modes: Sequence[int]) -> CircuitComponent:
        r"""
        Creates a light copy of this component that acts on the given ``modes`` instead of the
        original modes. It only works if the component's wires are all defined on the same modes.
        As a light copy, the returned component shares the representation with the original one.

        If a more general rewiring is needed, while maintaining a light copy to the original, use
        ``._light_copy(new_wires)`` and pass the desired wires.

        Args:
            modes: The new modes that this component acts on.

        Returns:
            The component acting on the specified modes.

        Raises:
            ValueError: If the component's wires are not all defined on the same modes or if the
            length of the given modes is different from the length of the original modes.
        """
        ob = self.wires.output.bra.modes
        ib = self.wires.input.bra.modes
        ok = self.wires.output.ket.modes
        ik = self.wires.input.ket.modes
        subsets = [s for s in (ob, ib, ok, ik) if s]
        if any(s != subsets[0] for s in subsets):
            raise ValueError(
                f"Cannot rewire a component with wires on different modes ({ob, ib, ok, ik})."
            )
        for subset in subsets:
            if subset and len(subset) != len(modes):
                raise ValueError(f"Expected ``{len(modes)}`` modes, found ``{len(subset)}``.")
        ret = self._light_copy()
        modes = set(modes)
        ret._wires = Wires(
            modes_out_bra=modes if ob else set(),
            modes_in_bra=modes if ib else set(),
            modes_out_ket=modes if ok else set(),
            modes_in_ket=modes if ik else set(),
        )

        return ret

    def fock(self, shape: Optional[int | Sequence[int]] = None) -> CircuitComponent:
        r"""
        Returns an array representation of this component in the Fock basis with the given shape.
        If the shape is not given, it defaults to the ``auto_shape`` of the component if it is
        available, otherwise it defaults to the value of ``AUTOCUTOFF_MAX_CUTOFF`` in the settings.

        Args:
            shape: The shape of the returned representation. If ``shape`` is given as an ``int``,
                it is broadcasted to all the dimensions. If not given, it is estimated.
        Returns:
            array: The Fock representation of this component.
        """
        if isinstance(shape, int):
            shape = (shape,) * self.representation.ansatz.num_vars
        shape = shape or self.auto_shape
        assert len(shape) == len(self.custom_shape)
        try:
            As, bs, cs = self.bargmann
            array = [math.hermite_renormalized(A, b, c, shape) for A, b, c in zip(As, bs, cs)]
        except AttributeError:
            array = self.representation.reduce(shape).array
        return array

    def to_fock(self, shape=None):
        r"""
        Returns a new circuit component with the same attributes as this and a ``Fock`` representation.

        .. code-block::

            >>> from mrmustard.lab_dev import Dgate
            >>> from mrmustard.physics.representations import Fock

            >>> d = Dgate([1], x=0.1, y=0.1)
            >>> d_fock = d.to_fock(shape=3)

            >>> assert d_fock.name == d.name
            >>> assert d_fock.wires == d.wires
            >>> assert isinstance(d_fock.representation, Fock)

        Args:
            shape: The shape of the returned representation. If ``shape``is given as
                an ``int``, it is broadcasted to all the dimensions. If ``None``, it
                defaults to the value of ``AUTOCUTOFF_MAX_CUTOFF`` in the settings.
        """
        fock = Fock(math.astensor(self.fock(shape)), batched=True)
        fock._original_bargmann_data = self.representation.data
        return self._from_attributes(fock, self.wires, self.name)

    @property
    def auto_shape(self) -> tuple[int, ...]:
        r"""
        The shape of the Fock representation of this component. If the component has a Fock representation
        then it is just the shape of the array. If the components is a State in Bargmann
        representation the shape can be calculated using autocutoff using the single-mode marginals.
        If the component is not a State then the shape is a tuple of ``AUTOCUTOFF_MAX_CUTOFF``.
        """
        MAX = settings.AUTOCUTOFF_MAX_CUTOFF
        return tuple(s if s else MAX for s in self.custom_shape)

    def __add__(self, other: CircuitComponent) -> CircuitComponent:
        r"""
        Implements the addition between circuit components.
        """
        if self.wires != other.wires:
            msg = "Cannot add components with different wires."
            raise ValueError(msg)
        rep = self.representation + other.representation
        name = self.name if self.name == other.name else ""
        return self._from_attributes(rep, self.wires, name)

    def __sub__(self, other: CircuitComponent) -> CircuitComponent:
        r"""
        Implements the subtraction between circuit components.
        """
        if self.wires != other.wires:
            msg = "Cannot subtract components with different wires."
            raise ValueError(msg)
        rep = self.representation - other.representation
        name = self.name if self.name == other.name else ""
        return self._from_attributes(rep, self.wires, name)

    def __mul__(self, other: Scalar) -> CircuitComponent:
        r"""
        Implements the multiplication by a scalar from the right.
        """
        return self._from_attributes(self.representation * other, self.wires, self.name)

    def __rmul__(self, other: Scalar) -> CircuitComponent:
        r"""
        Implements the multiplication by a scalar from the left.
        """
        return self * other

    def __truediv__(self, other: Scalar) -> CircuitComponent:
        r"""
        Implements the division by a scalar for circuit components.
        """
        return self._from_attributes(self.representation / other, self.wires, self.name)

    def __eq__(self, other) -> bool:
        r"""
        Whether this component is equal to another component.

        Compares representations and wires, but not the other attributes (e.g. name and parameter set).
        """
        return self.representation == other.representation and self.wires == other.wires

    def _matmul_indices(self, other: CircuitComponent) -> tuple[tuple[int, ...], tuple[int, ...]]:
        r"""
        Finds the indices of the wires being contracted when ``self @ other`` is called.
        """
        # find the indices of the wires being contracted on the bra side
        bra_modes = tuple(self.wires.bra.output.modes & other.wires.bra.input.modes)
        idx_z = self.wires.bra.output[bra_modes].indices
        idx_zconj = other.wires.bra.input[bra_modes].indices
        # find the indices of the wires being contracted on the ket side
        ket_modes = tuple(self.wires.ket.output.modes & other.wires.ket.input.modes)
        idx_z += self.wires.ket.output[ket_modes].indices
        idx_zconj += other.wires.ket.input[ket_modes].indices
        return idx_z, idx_zconj

    def __matmul__(self, other: CircuitComponent | Scalar) -> CircuitComponent:
        r"""
        Contracts ``self`` and ``other`` without adding adjoints.
        It allows for a more custom way of contracting components.
        """
<<<<<<< HEAD
        try:
            return other._rrshift_(self)
        except AttributeError:
            pass
=======
        if isinstance(other, (numbers.Number, np.ndarray)):
            return self * other
>>>>>>> d025abb9
        wires_result, perm = self.wires @ other.wires
        idx_z, idx_zconj = self._matmul_indices(other)

        if isinstance(self.representation, Bargmann) and isinstance(other.representation, Bargmann):
            rep = self.representation[idx_z] @ other.representation[idx_zconj]
            rep = rep.reorder(perm) if perm else rep
            return CircuitComponent._from_attributes(rep, wires_result, None)

        self_shape = list(self.auto_shape)
        other_shape = list(other.auto_shape)
        for z, zc in zip(idx_z, idx_zconj):
            self_shape[z] = min(self_shape[z], other_shape[zc])
            other_shape[zc] = self_shape[z]

        if isinstance(self.representation, Fock):
            self_rep = self.representation.reduce(self_shape)
        else:
            self_rep = self.to_fock(self_shape).representation
        if isinstance(other.representation, Fock):
            other_rep = other.representation.reduce(other_shape)
        else:
            other_rep = other.to_fock(other_shape).representation

        rep = self_rep[idx_z] @ other_rep[idx_zconj]
        rep = rep.reorder(perm) if perm else rep
        return CircuitComponent._from_attributes(rep, wires_result, None)

    def __rmatmul__(self, other: Scalar) -> CircuitComponent:
        r"""
        Multiplies a scalar with a circuit component when written as ``scalar @ component``.
        """
        return self * other

    def __rshift__(self, other: CircuitComponent | numbers.Number) -> CircuitComponent | np.ndarray:
        r"""
        Contracts ``self`` and ``other`` (output of self going into input of other).
        It adds the adjoints when they are missing (e.g. if ``self`` is a Ket and
        ``other`` is a Channel). An error is raised if these cannot be deduced from
        the wires of the components. For example this allows ``Ket``s to be right-shifted
        into ``Channel``s and automatically the result is a ``DM``. If the result has
        no wires left, it returns the (batched) scalar value of the representation.
        Note that a ``CircuitComponent`` is allowed to right-shift into scalars because the scalar
        part may result from an automated contraction subroutine that involves several components).

        .. code-block::
            >>> from mrmustard.lab_dev import Coherent, Attenuator, Ket, DM, Channel
            >>> import numpy as np
            >>> assert issubclass(Coherent, Ket)
            >>> assert issubclass(Attenuator, Channel)
            >>> assert isinstance(Coherent([0], 1.0) >> Attenuator([0], 0.5), DM)
            >>> assert isinstance(Coherent([0], 1.0) >> Coherent([0], 1.0).dual, complex)
        """
<<<<<<< HEAD
        if hasattr(other, "_rrshift_"):
            return other._rrshift_(self)
=======
        if hasattr(other, "__custom_rrshift__"):
            return other.__custom_rrshift__(self)

        if isinstance(other, numbers.Number | np.ndarray):
            return self * other

        msg = f"``>>`` not supported between {self} and {other} because it's not clear "
        msg += "whether or where to add missing wires. Use ``@`` and specify all the components."

>>>>>>> d025abb9
        only_ket = not self.wires.bra and not other.wires.bra
        only_bra = not self.wires.ket and not other.wires.ket
        both_sides = self.wires.bra and self.wires.ket and other.wires.bra and other.wires.ket
        if only_ket or only_bra or both_sides:
            return self._rshift_return(self @ other)

        self_needs_bra = (not self.wires.bra) and other.wires.bra and other.wires.ket
        self_needs_ket = (not self.wires.ket) and other.wires.bra and other.wires.ket
        if self_needs_bra or self_needs_ket:
            return self._rshift_return(self.adjoint @ (self @ other))

        other_needs_bra = (self.wires.bra and self.wires.ket) and not other.wires.bra
        other_needs_ket = (self.wires.bra and self.wires.ket) and not other.wires.ket
        if other_needs_bra or other_needs_ket:
            return self._rshift_return((self @ other) @ other.adjoint)

        msg = f"``>>`` not supported between {self} and {other} because it's not clear "
        msg += (
            "whether or where to add bra wires. Use ``@`` instead and specify all the components."
        )
        raise ValueError(msg)

    def _rshift_return(
        self, ret: CircuitComponent | np.ndarray | complex
    ) -> CircuitComponent | np.ndarray | complex:
        "internal convenience method for right-shift, to return the right type of object"
        if len(ret.wires) > 0:
            return ret
        scalar = ret.representation.scalar
        return math.sum(scalar) if not settings.UNSAFE_ZIP_BATCH else scalar

    def __rrshift__(self, other: Scalar) -> CircuitComponent | np.array:
        r"""
        Multiplies a scalar with a circuit component when written as ``scalar >> component``.
        This is needed when the "component" on the left is the result of a contraction that leaves
        no wires and the component is returned as a scalar. Note that there is an edge case if the object on the left happens to have the ``__rshift__`` method, but it's not the one we want (usually `>>` is about bit shifts) like a numpy array. In this case in an expression with types ``np.ndarray >> CircuitComponent`` the method ``__rrshift__`` will not be called, and something else will be returned.
        """
        ret = self * other
        try:
            return ret.representation.scalar
        except AttributeError:
            return ret

    def __repr__(self) -> str:
        return f"{self.__class__.__name__}(modes={self.modes}, name={self.name or None})"

    def _repr_html_(self):  # pragma: no cover
        temp = Template(
            filename=os.path.dirname(__file__) + "/assets/circuit_components.txt"
        )  # nosec

        wires_temp = Template(filename=os.path.dirname(__file__) + "/assets/wires.txt")  # nosec
        wires_temp_uni = wires_temp.render_unicode(wires=self.wires)
        wires_temp_uni = (
            wires_temp_uni.replace("<body>", "").replace("</body>", "").replace("h1", "h3")
        )

        rep_temp = (
            Template(filename=os.path.dirname(__file__) + "/../physics/assets/fock.txt")  # nosec
            if isinstance(self.representation, Fock)
            else Template(
                filename=os.path.dirname(__file__) + "/../physics/assets/bargmann.txt"
            )  # nosec
        )
        rep_temp_uni = rep_temp.render_unicode(rep=self.representation)
        display(HTML(temp.render(comp=self, wires=wires_temp_uni, rep=rep_temp_uni)))


class CCView(CircuitComponent):
    r"""A base class for views of circuit components. It allows for a more efficient
    use of components when we need the same component on different wires.

    Args:
        component: The circuit component to take the view of.
    """

    def __init__(self, component: CircuitComponent) -> None:
        self.__dict__ = component.__dict__.copy()
        self._component = component._light_copy()

    def __getattr__(self, name):
        r"""send calls to the component"""
        return getattr(self._component, name)

    def __repr__(self) -> str:
        return repr(self._component)


class AdjointView(CCView):
    r"""
    Adjoint view of a circuit component obtained by swapping the ket/bra wires
    and conjugating the representation. Note the representation is a wrapper
    property around the original one, so it can work also for classes whose
    representation attribute is a computed property like the trainable components.

    Args:
        component: The circuit component to take the view of.
    """

    @property
    def short_name(self) -> str:
        "short name that appears in the circuit"
        return self._component.short_name + "_adj"

    @property
    def adjoint(self) -> CircuitComponent:
        r"""
        Returns a light-copy of the component that was used to generate the view.
        """
        return self._component._light_copy()

    @property
    def representation(self):
        r"""
        A representation of this circuit component. Note that ket and bra indices
        have been swapped.
        """
        bras = self._component.wires.bra.indices
        kets = self._component.wires.ket.indices
        return self._component.representation.reorder(kets + bras).conj()

    @property
    def wires(self):
        r"""
        The ``Wires`` in this component.
        """
        return self._component.wires.adjoint


class DualView(CCView):
    r"""
    Dual view of a circuit component obtained by swapping the input/output wires
    and conjugating the representation. Note the representation is a wrapper
    property around the original one, so it can work also for classes whose
    representation attribute is a computed property like the trainable components.

    Args:
        component: The circuit component to take the view of.
    """

    @property
    def short_name(self) -> str:
        "short name that appears in the circuit"
        return self._component.short_name + "_dual"

    @property
    def dual(self) -> CircuitComponent:
        r"""
        Returns a light-copy of the component that was used to generate the view.
        """
        return self._component._light_copy()

    @property
    def representation(self):
        r"""
        A representation of this circuit component. Note that input and output indices
        have been swapped.
        """
        ok = self._component.wires.ket.output.indices
        ik = self._component.wires.ket.input.indices
        ib = self._component.wires.bra.input.indices
        ob = self._component.wires.bra.output.indices
        return self._component.representation.reorder(ib + ob + ik + ok).conj()

    @property
    def wires(self):
        r"""
        The ``Wires`` in this component.
        """
        return self._component.wires.dual<|MERGE_RESOLUTION|>--- conflicted
+++ resolved
@@ -19,23 +19,15 @@
 # pylint: disable=super-init-not-called, protected-access, import-outside-toplevel
 from __future__ import annotations
 
-<<<<<<< HEAD
-from typing import Optional, Sequence, Union
-=======
 from typing import Iterable, Optional, Sequence, Union
 import numbers
->>>>>>> d025abb9
 
 import os
 import numpy as np
 from IPython.display import display, HTML
 from mako.template import Template
 
-<<<<<<< HEAD
 from mrmustard import settings, math
-=======
-from mrmustard import math, settings
->>>>>>> d025abb9
 from mrmustard.utils.typing import Scalar, ComplexTensor
 from mrmustard.physics.representations import Representation, Bargmann, Fock
 from mrmustard.math.parameter_set import ParameterSet
@@ -535,15 +527,13 @@
         Contracts ``self`` and ``other`` without adding adjoints.
         It allows for a more custom way of contracting components.
         """
-<<<<<<< HEAD
         try:
             return other._rrshift_(self)
         except AttributeError:
             pass
-=======
         if isinstance(other, (numbers.Number, np.ndarray)):
             return self * other
->>>>>>> d025abb9
+
         wires_result, perm = self.wires @ other.wires
         idx_z, idx_zconj = self._matmul_indices(other)
 
@@ -596,10 +586,6 @@
             >>> assert isinstance(Coherent([0], 1.0) >> Attenuator([0], 0.5), DM)
             >>> assert isinstance(Coherent([0], 1.0) >> Coherent([0], 1.0).dual, complex)
         """
-<<<<<<< HEAD
-        if hasattr(other, "_rrshift_"):
-            return other._rrshift_(self)
-=======
         if hasattr(other, "__custom_rrshift__"):
             return other.__custom_rrshift__(self)
 
@@ -609,7 +595,6 @@
         msg = f"``>>`` not supported between {self} and {other} because it's not clear "
         msg += "whether or where to add missing wires. Use ``@`` and specify all the components."
 
->>>>>>> d025abb9
         only_ket = not self.wires.bra and not other.wires.bra
         only_bra = not self.wires.ket and not other.wires.ket
         both_sides = self.wires.bra and self.wires.ket and other.wires.bra and other.wires.ket

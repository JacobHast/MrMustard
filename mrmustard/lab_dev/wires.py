--- conflicted
+++ resolved
@@ -314,15 +314,6 @@
             return False
         return True
 
-<<<<<<< HEAD
-    def __neq__(self, other) -> bool:
-        r"""
-        Returns ``False`` if this ``Wires`` is equal to ``other``, ``True`` otherwise.
-        """
-        return not self == other
-
-=======
->>>>>>> 4d533473
     def __getitem__(self, modes: Iterable[int] | int) -> Wires:
         r"""
         A view of this Wires object with wires only on the given modes.

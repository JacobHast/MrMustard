# Copyright 2023 Xanadu Quantum Technologies Inc.

# Licensed under the Apache License, Version 2.0 (the "License");
# you may not use this file except in compliance with the License.
# You may obtain a copy of the License at

#     http://www.apache.org/licenses/LICENSE-2.0

# Unless required by applicable law or agreed to in writing, software
# distributed under the License is distributed on an "AS IS" BASIS,
# WITHOUT WARRANTIES OR CONDITIONS OF ANY KIND, either express or implied.
# See the License for the specific language governing permissions and
# limitations under the License.

"""
This module contains the base classes for the available unitaries and channels on quantum states.

In the docstrings defining the available unitaries we provide a definition in terms of
the symplectic matrix :math:`S` and the real vector :math:`d`. For deterministic Gaussian channels,
we use the two matrices :math:`X` and :math:`Y` and the vector :math:`d`. Additionally, we
provide the ``(A, b, c)`` triples that define the transformation in the Fock Bargmann
representation.
"""

# pylint: disable=import-outside-toplevel
from __future__ import annotations

from typing import Optional, Sequence
from mrmustard import math
from mrmustard.lab_dev.wires import Wires
from mrmustard.physics.representations import Bargmann, Fock
from mrmustard import physics
from ..circuit_components import CircuitComponent

__all__ = ["Transformation", "Operation", "Unitary", "Map", "Channel"]


class Transformation(CircuitComponent):
    r"""
    Base class for all transformations.
    """

    @classmethod
    def from_quadrature(
        cls,
        modes_out: Sequence[int],
        modes_in: Sequence[int],
        triple: tuple,
        phi: float = 0,
        name: Optional[str] = None,
    ) -> Operation:
        r"""Initialize an Operation from the given quadrature triple (A, b, c).
        The triple parametrizes the quadrature representation of the transformation as
<<<<<<< HEAD
        ``c * exp(0.5*x^T A x + b^T x)``."""
=======
        :math:`c * exp(0.5*x^T A x + b^T x)`."""
>>>>>>> c53c85a5
        from mrmustard.lab_dev.circuit_components_utils import BtoQ

        QtoB_out = BtoQ(modes_out, phi).inverse()
        QtoB_in = BtoQ(modes_in, phi).inverse().dual
        QQ = cls(modes_out, modes_in, Bargmann(*triple))
        BB = QtoB_in >> QQ >> QtoB_out
        return cls(modes_out, modes_in, BB.representation, name)

    @classmethod
    def from_bargmann(
        cls,
        modes_out: Sequence[int],
        modes_in: Sequence[int],
        triple: tuple,
        name: Optional[str] = None,
    ) -> Operation:
        r"""Initialize a Transformation from the given Bargmann triple (A,b,c)
        which parametrizes the Bargmann function of the transformation as
<<<<<<< HEAD
        ``c * exp(0.5*z^T A z + b^T z)``."""
=======
        :math:`c * exp(0.5*z^T A z + b^T z)`."""
>>>>>>> c53c85a5
        return cls(modes_out, modes_in, Bargmann(*triple), name)

    def inverse(self) -> Transformation:
        r"""Returns the mathematical inverse of the transformation, if it exists.
        Note that it can be unphysical, for example when the original is not unitary.

        Returns:
            Transformation: the inverse of the transformation.

        Raises:
            NotImplementedError: if the inverse of this transformation is not supported.
        """
        if not len(self.wires.input) == len(self.wires.output):
            raise NotImplementedError(
                "Only Transformations with the same number of input and output wires are supported."
            )
        if not isinstance(self.representation, Bargmann):
            raise NotImplementedError("Only Bargmann representation is supported.")
        if self.representation.ansatz.batch_size > 1:
            raise NotImplementedError("Batched transformations are not supported.")

        # compute the inverse
        A, b, _ = self.dual.representation.conj().triple  # apply X(.)X
        almost_inverse = self._from_attributes(
            Bargmann(math.inv(A[0]), -math.inv(A[0]) @ b[0], 1 + 0j), self.wires
        )
        almost_identity = self @ almost_inverse
        invert_this_c = almost_identity.representation.c
        actual_inverse = self._from_attributes(
            Bargmann(math.inv(A[0]), -math.inv(A[0]) @ b[0], 1 / invert_this_c),
            self.wires,
            self.name + "_inv",
        )
        return actual_inverse


class Operation(Transformation):
    r"""A CircuitComponent with input and output wires on the ket side. Operation are allowed
    to have a different number of input and output wires."""

    short_name = "Op"

    def __init__(
        self,
        modes_out: tuple[int, ...] = (),
        modes_in: tuple[int, ...] = (),
        representation: Optional[Bargmann | Fock] = None,
        name: Optional[str] = None,
    ):
        super().__init__(
            modes_out_ket=modes_in,
            modes_in_ket=modes_out,
            representation=representation,
            name=name,
        )


class Unitary(Operation):
    r"""
    Base class for all unitary transformations.
    Note the default initializer is in the parent class ``Operation``.

    Arguments:
        modes_out: The output modes of this Unitary.
        modes_in: The input modes of this Unitary.
        representation: The representation of this Unitary.
        name: The name of this Unitary.
    """

    short_name = "U"

    def __rshift__(self, other: CircuitComponent) -> CircuitComponent:
        r"""
        Contracts ``self`` and ``other`` as it would in a circuit, adding the adjoints when
        they are missing.

        For example ``u >> channel`` is equivalent to ``u.adjoint @ u @ channel`` because the
        channel requires an input on the bra side as well.

        Returns a ``Unitary`` when ``other`` is a ``Unitary``, a ``Channel`` when ``other`` is a
        ``Channel``, and a ``CircuitComponent`` otherwise.
        """
        ret = super().__rshift__(other)

        if isinstance(other, Unitary):
            return Unitary._from_attributes(ret.representation, ret.wires)
        elif isinstance(other, Channel):
            return Channel._from_attributes(ret.representation, ret.wires)
        return ret

    @classmethod
    def from_symplectic(
        cls,
        modes_out: Sequence[int],
        modes_in: Sequence[int],
        symplectic: tuple,
        name: Optional[str] = None,
    ) -> Unitary:
        r"""Initialize a Unitary from the given symplectic matrix in qqpp basis, i.e. the axes are ordered as [q0, q1, ..., p0, p1, ...]."""
        M = len(modes_in) + len(modes_out)
        if symplectic.shape[-2:] != (M, M):
            raise ValueError(
                "Symplectic matrix and number of modes don't match. "
                + f"Modes imply shape {(M,M)}, "
                + f"but shape is {symplectic.shape[-2:]}."
            )
        A, b, c = physics.bargmann.wigner_to_bargmann_U(symplectic, math.zeros(M))
        return Unitary._from_attributes(
            representation=Bargmann(A, b, c),
            wires=Wires(set(), set(), set(modes_out), set(modes_in)),
            name=name,
        )


class Map(Transformation):
    r"""A CircuitComponent more general than Channels, which are CPTP Maps.

    Arguments:
        modes_out: The output modes of this Map.
        modes_in: The input modes of this Map.
        representation: The representation of this Map.
        name: The name of this Map.
    """

    short_name = "Map"

    def __init__(
        self,
        modes_out: tuple[int, ...] = (),
        modes_in: tuple[int, ...] = (),
        representation: Optional[Bargmann | Fock] = None,
        name: Optional[str] = None,
    ):
        super().__init__(
            modes_out_bra=modes_out,
            modes_in_bra=modes_in,
            modes_out_ket=modes_out,
            modes_in_ket=modes_in,
            representation=representation,
            name=name or self.__class__.__name__,
        )


class Channel(Map):
    r"""
    Base class for all CPTP channels.

    Arguments:
        modes_out: The output modes of this Channel.
        modes_in: The input modes of this Channel.
        representation: The representation of this Channel.
        name: The name of this Channel
    """

    short_name = "Ch"

    def __rshift__(self, other: CircuitComponent) -> CircuitComponent:
        r"""
        Contracts ``self`` and ``other`` as it would in a circuit, adding the adjoints when
        they are missing.

        Returns a ``Channel`` when ``other`` is a ``Channel`` or a ``Unitary``, and a ``CircuitComponent`` otherwise.
        """
        ret = super().__rshift__(other)
        if isinstance(other, (Channel, Unitary)):
            return Channel._from_attributes(ret.representation, ret.wires)
        return ret<|MERGE_RESOLUTION|>--- conflicted
+++ resolved
@@ -51,11 +51,7 @@
     ) -> Operation:
         r"""Initialize an Operation from the given quadrature triple (A, b, c).
         The triple parametrizes the quadrature representation of the transformation as
-<<<<<<< HEAD
-        ``c * exp(0.5*x^T A x + b^T x)``."""
-=======
         :math:`c * exp(0.5*x^T A x + b^T x)`."""
->>>>>>> c53c85a5
         from mrmustard.lab_dev.circuit_components_utils import BtoQ
 
         QtoB_out = BtoQ(modes_out, phi).inverse()
@@ -74,11 +70,7 @@
     ) -> Operation:
         r"""Initialize a Transformation from the given Bargmann triple (A,b,c)
         which parametrizes the Bargmann function of the transformation as
-<<<<<<< HEAD
-        ``c * exp(0.5*z^T A z + b^T z)``."""
-=======
         :math:`c * exp(0.5*z^T A z + b^T z)`."""
->>>>>>> c53c85a5
         return cls(modes_out, modes_in, Bargmann(*triple), name)
 
     def inverse(self) -> Transformation:

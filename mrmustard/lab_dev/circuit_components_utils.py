# Copyright 2024 Xanadu Quantum Technologies Inc.

# Licensed under the Apache License, Version 2.0 (the "License");
# you may not use this file except in compliance with the License.
# You may obtain a copy of the License at

#     http://www.apache.org/licenses/LICENSE-2.0

# Unless required by applicable law or agreed to in writing, software
# distributed under the License is distributed on an "AS IS" BASIS,
# WITHOUT WARRANTIES OR CONDITIONS OF ANY KIND, either express or implied.
# See the License for the specific language governing permissions and
# limitations under the License.

"""
A set of components that do not correspond to physical elements of a circuit, but can be used to
perform useful mathematical calculations.
"""

# pylint: disable=super-init-not-called, protected-access

from __future__ import annotations
from typing import Sequence

from mrmustard.physics import triples
from mrmustard.lab_dev.transformations import Map, Operation
from mrmustard.lab_dev.transformations import Rgate
from .circuit_components import CircuitComponent
from ..physics.representations import Bargmann

__all__ = ["TraceOut", "BtoPS", "BtoQ"]


class TraceOut(CircuitComponent):
    r"""
    A circuit component to perform trace-out operations.

    It has input wires on both the ket and bra sides, but no output wires. Its representation is
    the same as that of the identity channel.

    .. code-block::

        >>> from mrmustard.lab_dev import *
        >>> import numpy as np

        >>> # initialize a multi-mode state
        >>> state = Coherent([0, 1, 2], x=1)

        >>> # trace out some of the modes
        >>> assert state >> TraceOut([0]) == Coherent([1, 2], x=1).dm()
        >>> assert state >> TraceOut([1, 2]) == Coherent([0], x=1).dm()

        >>> # use the trace out to estimate expectation values of operators
        >>> op = Dgate([0], x=1)
        >>> expectation = ((state.dm() @ op) >> TraceOut([0, 1, 2])).representation.c

        >>> assert np.allclose(expectation, state.expectation(op))

    Args:
        modes: The modes to trace out.
    """

    def __init__(
        self,
        modes: Sequence[int],
    ):
        super().__init__(
            modes_in_ket=modes,
            modes_in_bra=modes,
            representation=Bargmann(*triples.identity_Abc(len(modes))),
            name="Tr",
        )
<<<<<<< HEAD

    def _rrshift_(self, other: CircuitComponent) -> CircuitComponent:
        """Special method called first in the ``__rshift__`` of ``other``.
        Remember ``other >> self`` is the original order, with ``other``
        on the left of the >> operator."""
        if not other.wires.bra or not other.wires.ket:
            m = tuple(other.wires.output.modes & self.wires.input.modes)
            idx = other.wires.output[m].indices
            rep = other.representation.conj()[idx] @ other.representation[idx]
            w, _ = other.adjoint.wires @ other.wires
            return CircuitComponent._from_attributes(rep, (w @ self.wires)[0])
        else:
            idx_bk, _ = other._matmul_indices(self)
            idx_b, idx_k = idx_bk[: len(idx_bk) // 2], idx_bk[len(idx_bk) // 2 :]
            rep = other.representation.trace(idx_b, idx_k)
        return CircuitComponent._from_attributes(rep, (other.wires @ self.wires)[0])
=======
>>>>>>> c53c85a5


class BtoPS(Map):
    r"""The `s`-parametrized ``Dgate`` as a ``Map``.

    Used internally as a ``Channel`` for transformations between representations.

    Args:
        num_modes: The number of modes of this channel.
        s: The `s` parameter of this channel.
    """

    def __init__(
        self,
        modes: Sequence[int],
        s: float,
    ):
        super().__init__(
            modes_out=modes,
            modes_in=modes,
            representation=Bargmann(*triples.displacement_map_s_parametrized_Abc(s, len(modes))),
            name="BtoPS",
        )
        self.s = s


class BtoQ(Operation):
    r"""The kernel for the change of representation from ``Bargmann`` into quadrature.
    By default it's defined on the output ket side.

    Args:
        modes: The modes of this channel.
        phi: The quadrature angle. 0 corresponds to the `x` quadrature, and :math:`\pi/2` to the `p` quadrature.
    """

    def __init__(
        self,
        modes: Sequence[int],
        phi: float,
    ):
        no_phi = Operation(
            modes_out=modes,
            modes_in=modes,
            representation=Bargmann(*triples.bargmann_to_quadrature_Abc(len(modes))),
        )

        super().__init__(
            modes_out=modes,
            modes_in=modes,
            representation=(Rgate(modes, -phi) >> no_phi).representation,
            name="BtoQ",
        )<|MERGE_RESOLUTION|>--- conflicted
+++ resolved
@@ -70,12 +70,11 @@
             representation=Bargmann(*triples.identity_Abc(len(modes))),
             name="Tr",
         )
-<<<<<<< HEAD
 
     def _rrshift_(self, other: CircuitComponent) -> CircuitComponent:
         """Special method called first in the ``__rshift__`` of ``other``.
-        Remember ``other >> self`` is the original order, with ``other``
-        on the left of the >> operator."""
+        Remember ``other >> TraceOut`` is the original order, with ``other``
+        on the left of the ``>>`` operator."""
         if not other.wires.bra or not other.wires.ket:
             m = tuple(other.wires.output.modes & self.wires.input.modes)
             idx = other.wires.output[m].indices
@@ -87,8 +86,6 @@
             idx_b, idx_k = idx_bk[: len(idx_bk) // 2], idx_bk[len(idx_bk) // 2 :]
             rep = other.representation.trace(idx_b, idx_k)
         return CircuitComponent._from_attributes(rep, (other.wires @ self.wires)[0])
-=======
->>>>>>> c53c85a5
 
 
 class BtoPS(Map):

# Copyright 2024 Xanadu Quantum Technologies Inc.

# Licensed under the Apache License, Version 2.0 (the "License");
# you may not use this file except in compliance with the License.
# You may obtain a copy of the License at

#     http://www.apache.org/licenses/LICENSE-2.0

# Unless required by applicable law or agreed to in writing, software
# distributed under the License is distributed on an "AS IS" BASIS,
# WITHOUT WARRANTIES OR CONDITIONS OF ANY KIND, either express or implied.
# See the License for the specific language governing permissions and
# limitations under the License.

"""
A set of components that do not correspond to physical elements of a circuit, but can be used to
perform useful mathematical calculations.
"""

# pylint: disable=super-init-not-called, protected-access

from __future__ import annotations
from typing import Sequence

from mrmustard import math
from mrmustard.physics import triples
from mrmustard.lab_dev.transformations import Map, Operation
from .circuit_components import CircuitComponent
from ..physics.representations import Bargmann

__all__ = ["TraceOut", "BtoPS", "BtoQ"]


class TraceOut(CircuitComponent):
    r"""
    A circuit component to perform trace-out operations.

    It has input wires on both the ket and bra sides, but no output wires. Its representation is
    the same as that of the identity channel.

    .. code-block::

        >>> from mrmustard.lab_dev import *
        >>> import numpy as np

        >>> # initialize a multi-mode state
        >>> state = Coherent([0, 1, 2], x=1)

        >>> # trace out some of the modes
        >>> assert state >> TraceOut([0]) == Coherent([1, 2], x=1).dm()
        >>> assert state >> TraceOut([1, 2]) == Coherent([0], x=1).dm()

        >>> # use the trace out to estimate expectation values of operators
        >>> op = Dgate([0], x=1)
        >>> expectation = (state.dm() @ op) >> TraceOut([0, 1, 2])

        >>> assert np.allclose(expectation, state.expectation(op))

    Args:
        modes: The modes to trace out.
    """

    def __init__(
        self,
        modes: Sequence[int],
    ):
        super().__init__(
            modes_in_ket=modes,
            modes_in_bra=modes,
            representation=Bargmann(*triples.identity_Abc(len(modes))),
            name="Tr",
        )

<<<<<<< HEAD
    def _rrshift_(self, other: CircuitComponent) -> CircuitComponent:
        """Special method called first in the ``__rshift__`` of ``other``.
        Remember ``other >> TraceOut`` is the original order, with ``other``
        on the left of the ``>>`` operator."""
        if not other.wires.bra or not other.wires.ket:
            m = tuple(other.wires.output.modes & self.wires.input.modes)
            idx = other.wires.output[m].indices
            rep = other.representation.conj()[idx] @ other.representation[idx]
            w, _ = other.adjoint.wires @ other.wires
            return CircuitComponent._from_attributes(rep, (w @ self.wires)[0])
        else:
            idx_bk, _ = other._matmul_indices(self)
            idx_b, idx_k = idx_bk[: len(idx_bk) // 2], idx_bk[len(idx_bk) // 2 :]
            rep = other.representation.trace(idx_b, idx_k)
        return CircuitComponent._from_attributes(rep, (other.wires @ self.wires)[0])
=======
    def __custom_rrshift__(self, other: CircuitComponent | complex) -> CircuitComponent | complex:
        r"""A custom ``>>`` operator for the ``TraceOut`` component.
        It allows ``TraceOut`` to carry the method that processes ``other >> TraceOut``.
        We know that the trace in Bargmann is a Gaussian integral, and in
        Fock it's a trace (rather than an inner product with the identity).
        So we write two shortcuts here, and ``__rrshift__`` will be called first if
        present in the ``__rshift__`` method of the first object (``other`` here).
        """
        ket = other.wires.output.ket
        bra = other.wires.output.bra
        idx_zconj = [bra[m].indices[0] for m in self.wires.modes & bra.modes]
        idx_z = [ket[m].indices[0] for m in self.wires.modes & ket.modes]
        if not ket or not bra:
            repr = other.representation.conj()[idx_z] @ other.representation[idx_z]
            wires, _ = (other.wires.adjoint @ other.wires)[0] @ self.wires
        else:
            repr = other.representation.trace(idx_z, idx_zconj)
            wires, _ = other.wires @ self.wires

        cpt = other._from_attributes(repr, wires)
        return math.sum(cpt.representation.scalar) if len(cpt.wires) == 0 else cpt
>>>>>>> d025abb9


class BtoPS(Map):
    r"""The `s`-parametrized ``Dgate`` as a ``Map``.

    Used internally as a ``Channel`` for transformations between representations.

    Args:
        num_modes: The number of modes of this channel.
        s: The `s` parameter of this channel.
    """

    def __init__(
        self,
        modes: Sequence[int],
        s: float,
    ):
        super().__init__(
            modes_out=modes,
            modes_in=modes,
            representation=Bargmann(*triples.displacement_map_s_parametrized_Abc(s, len(modes))),
            name="BtoPS",
        )
        self.s = s


class BtoQ(Operation):
    r"""The Operation that changes the representation of an object from ``Bargmann`` into quadrature.
    By default it's defined on the output ket side. Note that beyond such gate we cannot place further
    ones unless they support inner products in quadrature representation.

    Args:
        modes: The modes of this channel.
        phi: The quadrature angle. 0 corresponds to the `x` quadrature, and :math:`\pi/2` to the `p` quadrature.
    """

    def __init__(
        self,
        modes: Sequence[int],
        phi: float,
    ):
        repr = Bargmann(*triples.bargmann_to_quadrature_Abc(len(modes), phi))
        super().__init__(
            modes_out=modes,
            modes_in=modes,
            representation=repr,
            name="BtoQ",
        )<|MERGE_RESOLUTION|>--- conflicted
+++ resolved
@@ -71,23 +71,6 @@
             name="Tr",
         )
 
-<<<<<<< HEAD
-    def _rrshift_(self, other: CircuitComponent) -> CircuitComponent:
-        """Special method called first in the ``__rshift__`` of ``other``.
-        Remember ``other >> TraceOut`` is the original order, with ``other``
-        on the left of the ``>>`` operator."""
-        if not other.wires.bra or not other.wires.ket:
-            m = tuple(other.wires.output.modes & self.wires.input.modes)
-            idx = other.wires.output[m].indices
-            rep = other.representation.conj()[idx] @ other.representation[idx]
-            w, _ = other.adjoint.wires @ other.wires
-            return CircuitComponent._from_attributes(rep, (w @ self.wires)[0])
-        else:
-            idx_bk, _ = other._matmul_indices(self)
-            idx_b, idx_k = idx_bk[: len(idx_bk) // 2], idx_bk[len(idx_bk) // 2 :]
-            rep = other.representation.trace(idx_b, idx_k)
-        return CircuitComponent._from_attributes(rep, (other.wires @ self.wires)[0])
-=======
     def __custom_rrshift__(self, other: CircuitComponent | complex) -> CircuitComponent | complex:
         r"""A custom ``>>`` operator for the ``TraceOut`` component.
         It allows ``TraceOut`` to carry the method that processes ``other >> TraceOut``.
@@ -109,7 +92,6 @@
 
         cpt = other._from_attributes(repr, wires)
         return math.sum(cpt.representation.scalar) if len(cpt.wires) == 0 else cpt
->>>>>>> d025abb9
 
 
 class BtoPS(Map):

--- conflicted
+++ resolved
@@ -23,13 +23,8 @@
 from typing import Sequence
 
 from mrmustard.physics import triples
-<<<<<<< HEAD
+from mrmustard.lab_dev.transformations import Map, Operation
 from .circuit_components import CircuitComponent
-from mrmustard.lab_dev.transformations import Map, Operation
-=======
-from mrmustard.lab_dev.transformations import Map, Operator
-from .circuit_components import CircuitComponent
->>>>>>> c98298dd
 from ..physics.representations import Bargmann
 
 __all__ = ["TraceOut", "BtoPS", "BtoQ"]
@@ -94,7 +89,9 @@
         super().__init__(
             modes_out=modes,
             modes_in=modes,
-            representation=Bargmann(*triples.displacement_map_s_parametrized_Abc(s, len(modes))),
+            representation=Bargmann(
+                *triples.displacement_map_s_parametrized_Abc(s, len(modes))
+            ),
             name="BtoPS",
         )
         self.s = s

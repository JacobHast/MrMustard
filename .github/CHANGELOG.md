--- conflicted
+++ resolved
@@ -48,11 +48,6 @@
 
 ### Bug fixes
 
-<<<<<<< HEAD
-### Documentation
-
-### Contributors
-=======
 * Unpins package versions in setup.py that got mistakenly pinned in 0.4.0.
   [(#223)](https://github.com/XanaduAI/MrMustard/pull/223)
 
@@ -63,7 +58,6 @@
 
 ### Contributors
 [Filippo Miatto](https://github.com/ziofil), [Sebastian Duque Mesa](https://github.com/sduquemesa)
->>>>>>> 4e97c8eb
 
 This release contains contributions from (in alphabetical order):
 [Zeyue Niu](https://github.com/zeyueN)

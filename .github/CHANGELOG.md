<<<<<<< HEAD
# Release 0.6.0 (future)

### New features
* A general factory method and a duck style type-checker.
[(#256)](https://github.com/XanaduAI/MrMustard/pull/256)

* Data classes for the representations project. Includes `WavefunctionArrayData`, `GaussianData`, 
`QpolyData` and `SymplecticData`.
[(#258)](https://github.com/XanaduAI/MrMustard/pull/258)

### Breaking changes
### Improvements
### Bug fixes
### Documentation
### Contributors
[Richard A. Wolf](https://github.com/ryk-wolf)
# Release 0.5.0 (development release)
=======
# Release 0.6.0 (development release)

### New features

* A general factory method and a duck style type-checker.
  [#256](https://github.com/XanaduAI/MrMustard/pull/256)

### Breaking changes

### Improvements

### Bug fixes

* Fixed a bug about the variable names in functions (apply_kraus_to_ket, apply_kraus_to_dm, apply_choi_to_ket, apply_choi_to_dm). [(#271)](https://github.com/XanaduAI/MrMustard/pull/271)

### Documentation

### Contributors
[Yuan Yao](https://github.com/sylviemonet), [Richard A. Wolf](https://github.com/ryk-wolf)


# Release 0.5.0 (current release)
>>>>>>> 0822d489

### New features

* Optimization callback functionalities has been improved. A dedicated `Callback` class is added which
  is able to access the optimizer, the cost function, the parameters as well as gradients, during the
  optimization. In addition, multiple callbacks can be specified. This opens up the endless possiblities
  of customizing the the optimization progress with schedulers, trackers, heuristics, tricks, etc.
  [(#219)](https://github.com/XanaduAI/MrMustard/pull/219)

* Tensorboard-based optimization tracking is added as a builtin `Callback` class: `TensorboardCallback`.
  It can automatically track costs as well as all trainable parameters during optimization in realtime.
  Tensorboard can be most conveniently viewed from VScode.
  [(#219)](https://github.com/XanaduAI/MrMustard/pull/219)

  ```python
  import numpy as np
  from mrmustard.training import Optimizer, TensorboardCallback

  def cost_fn():
      ...

  def as_dB(cost):
      delta = np.sqrt(np.log(1 / (abs(cost) ** 2)) / (2 * np.pi))
      cost_dB = -10 * np.log10(delta**2)
      return cost_dB

  tb_cb = TensorboardCallback(cost_converter=as_dB, track_grads=True)

  opt = Optimizer(euclidean_lr = 0.001);
  opt.minimize(cost_fn, max_steps=200, by_optimizing=[...], callbacks=tb_cb)

  # Logs will be stored in `tb_cb.logdir` which defaults to `./tb_logdir/...` but can be customized.
  # VScode can be used to open the Tensorboard frontend for live monitoring.
  # Or, in command line: `tensorboard --logdir={tb_cb.logdir}` and open link in browser.
  ```

* Gaussian states support a `bargmann` method for returning the bargmann representation.
  [(#235)](https://github.com/XanaduAI/MrMustard/pull/235)

* The `ket` method of `State` now supports new keyword arguments `max_prob` and `max_photons`.
  Use them to speed-up the filling of a ket array up to a certain probability or *total* photon number.
  [(#235)](https://github.com/XanaduAI/MrMustard/pull/235)

  ```python
  from mrmustard.lab import Gaussian

  # Fills the ket array up to 99% probability or up to the |0,3>, |1,2>, |2,1>, |3,0> subspace, whichever is reached first.
  # The array has the autocutoff shape, unless the cutoffs are specified explicitly.
  ket = Gaussian(2).ket(max_prob=0.99, max_photons=3)
  ```

* Gaussian transformations support a `bargmann` method for returning the bargmann representation.
  [(#239)](https://github.com/XanaduAI/MrMustard/pull/239)

* BSGate.U now supports method='vanilla' (default) and 'schwinger' (slower, but stable to any cutoff)
  [(#248)](https://github.com/XanaduAI/MrMustard/pull/248)

### Breaking Changes

* The previous `callback` argument to `Optimizer.minimize` is now `callbacks` since we can now pass
  multiple callbacks to it.
  [(#219)](https://github.com/XanaduAI/MrMustard/pull/219)

* The `opt_history` attribute of `Optimizer` does not have the placeholder at the beginning anymore.
  [(#235)](https://github.com/XanaduAI/MrMustard/pull/235)

### Improvements

* The math module now has a submodule `lattice` for constructing recurrence relation strategies in the Fock lattice.
  There are a few predefined strategies in `mrmustard.math.lattice.strategies`.
  [(#235)](https://github.com/XanaduAI/MrMustard/pull/235)

* Gradients in the Fock lattice are now computed using the vector-jacobian product.
  This saves a lot of memory and speeds up the optimization process by roughly 4x.
  [(#235)](https://github.com/XanaduAI/MrMustard/pull/235)

* Tests of the compact_fock module now use hypothesis.
  [(#235)](https://github.com/XanaduAI/MrMustard/pull/235)

* Faster implementation of the fock representation of `BSgate`, `Sgate` and `SqueezedVacuum`, ranging from 5x to 50x.
  [(#239)](https://github.com/XanaduAI/MrMustard/pull/239)

* More robust implementation of cutoffs for States.
[(#239)](https://github.com/XanaduAI/MrMustard/pull/239)

### Bug fixes

* Fixed a bug that would make two progress bars appear during an optimization
  [(#235)](https://github.com/XanaduAI/MrMustard/pull/235)

* The displacement of the dual of an operation had the wrong sign
  [(#239)](https://github.com/XanaduAI/MrMustard/pull/239)

* When projecting a Gaussian state onto a Fock state, the upper limit of the autocutoff now respect the Fock projection.
  [(#246)](https://github.com/XanaduAI/MrMustard/pull/246)

* Fixed a bug for the algorithms that allow faster PNR sampling from Gaussian circuits using density matrices. When the 
cutoff of the first detector is equal to 1, the resulting density matrix is now correct.

### Documentation

### Contributors
[Filippo Miatto](https://github.com/ziofil), [Zeyue Niu](https://github.com/zeyueN), 
[Robbe De Prins](https://github.com/rdprins), [Gabriele Gullì](https://github.com/ggulli),
[Richard A. Wolf](https://github.com/ryk-wolf)

---

# Release 0.4.1

### New features

### Breaking changes

### Improvements

* Fixed flaky optimization tests and removed tf dependency.
  [(#224)](https://github.com/XanaduAI/MrMustard/pull/224)
  [(#233)](https://github.com/XanaduAI/MrMustard/pull/233)

### Bug fixes

* Unpins package versions in setup.py that got mistakenly pinned in 0.4.0.
  [(#223)](https://github.com/XanaduAI/MrMustard/pull/223)

* fixing a bug with the `Dgate` optimization
  [(#232)](https://github.com/XanaduAI/MrMustard/pull/232)

### Documentation

### Contributors
[Filippo Miatto](https://github.com/ziofil), [Sebastian Duque Mesa](https://github.com/sduquemesa)

---

# Release 0.4.0 (current release)

### New features

* Ray-based distributed trainer is now added to `training.trainer`. It acts as a replacement
  for `for` loops and enables the parallelization of running many circuits as well as their
  optimizations. To install the extra dependencies: `pip install .[ray]`.
  [(#194)](https://github.com/XanaduAI/MrMustard/pull/194)

  ```python
  from mrmustard.lab import Vacuum, Dgate, Ggate
  from mrmustard.physics import fidelity
  from mrmustard.training.trainer import map_trainer

  def make_circ(x=0.):
      return Ggate(num_modes=1, symplectic_trainable=True) >> Dgate(x=x, x_trainable=True, y_trainable=True)

  def cost_fn(circ=make_circ(0.1), y_targ=0.):
      target = Gaussian(1) >> Dgate(-1.5, y_targ)
      s = Vacuum(1) >> circ
      return -fidelity(s, target)

  # Use case 0: Calculate the cost of a randomly initialized circuit 5 times without optimizing it.
  results_0 = map_trainer(
      cost_fn=cost_fn,
      tasks=5,
  )

  # Use case 1: Run circuit optimization 5 times on randomly initialized circuits.
  results_1 = map_trainer(
      cost_fn=cost_fn,
      device_factory=make_circ,
      tasks=5,
      max_steps=50,
      symplectic_lr=0.05,
  )

  # Use case 2: Run circuit optimization 2 times on randomly initialized circuits with custom parameters.
  results_2 = map_trainer(
      cost_fn=cost_fn,
      device_factory=make_circ,
      tasks=[
          {'x': 0.1, 'euclidean_lr': 0.005, 'max_steps': 50, 'HBAR': 1.},
          {'x': -0.7, 'euclidean_lr': 0.1, 'max_steps': 2, 'HBAR': 2.},
      ],
      y_targ=0.35,
      symplectic_lr=0.05,
      AUTOCUTOFF_MAX_CUTOFF=7,
  )
  ```

* Sampling for homodyne measurements is now integrated in Mr Mustard: when no measurement outcome
  value is specified by the user, a value is sampled from the reduced state probability distribution
  and the conditional state on the remaining modes is generated.
  [(#143)](https://github.com/XanaduAI/MrMustard/pull/143)

  ```python
  import numpy as np
  from mrmustard.lab import Homodyne, TMSV, SqueezedVacuum

  # conditional state from measurement
  conditional_state = TMSV(r=0.5, phi=np.pi)[0, 1] >> Homodyne(quadrature_angle=np.pi/2)[1]

  # measurement outcome
  measurement_outcome = SqueezedVacuum(r=0.5) >> Homodyne()
  ```

* The optimizer `minimize` method now accepts an optional callback function, which will be called
  at each step of the optimization and it will be passed the step number, the cost value,
  and the value of the trainable parameters. The result is added to the `callback_history`
  attribute of the optimizer.
  [(#175)](https://github.com/XanaduAI/MrMustard/pull/175)

* the Math interface now supports linear system solving via `math.solve`.
  [(#185)](https://github.com/XanaduAI/MrMustard/pull/185)

* We introduce the tensor wrapper `MMTensor` (available in `math.mmtensor`) that allows for
  a very easy handling of tensor contractions. Internally MrMustard performs lots of tensor
  contractions and this wrapper allows one to label each index of a tensor and perform
  contractions using the `@` symbol as if it were a simple matrix multiplication (the indices
  with the same name get contracted).
  [(#185)](https://github.com/XanaduAI/MrMustard/pull/185)<br>
  [(#195)](https://github.com/XanaduAI/MrMustard/pull/195)

  ```python
  from mrmustard.math.mmtensor import MMTensor

  # define two tensors
  A = MMTensor(np.random.rand(2, 3, 4), axis_labels=["foo", "bar", "contract"])
  B = MMTensor(np.random.rand(4, 5, 6), axis_labels=["contract", "baz", "qux"])

  # perform a tensor contraction
  C = A @ B
  C.axis_labels  # ["foo", "bar", "baz", "qux"]
  C.shape # (2, 3, 5, 6)
  C.tensor # extract actual result
  ```

* MrMustard's settings object (accessible via `from mrmustard import settings`) now supports
  `SEED` (an int). This will give reproducible results whenever randomness is involved.
  The seed is assigned randomly by default, and it can be reassigned again by setting it to None:
  `settings.SEED = None`. If one desires, the seeded random number generator is accessible directly
  via `settings.rng` (e.g. `settings.rng.normal()`).
  [(#183)](https://github.com/XanaduAI/MrMustard/pull/183)

* The `Circuit` class now has an ascii representation, which can be accessed via the repr method.
  It looks great in Jupyter notebooks! There is a new option at `settings.CIRCUIT_DECIMALS`
  which controls the number of decimals shown in the ascii representation of the gate parameters.
  If `None`, only the name of the gate is shown.
  [(#196)](https://github.com/XanaduAI/MrMustard/pull/196)

* PNR sampling from Gaussian circuits using density matrices can now be performed faster.
  When all modes are detected, this is done by replacing `math.hermite_renormalized` by `math.hermite_renormalized_diagonal`. If all but the first mode are detected,
  `math.hermite_renormalized_1leftoverMode` can be used.
  The complexity of these new methods is equal to performing a pure state simulation.
  The methods are differentiable, so that they can be used for defining a cost function.
  [(#154)](https://github.com/XanaduAI/MrMustard/pull/154)

* MrMustard repo now provides a fully furnished vscode development container and a Dockerfile. To
  find out how to use dev containers for development check the documentation
  [here](https://code.visualstudio.com/docs/devcontainers/containers).
  [(#214)](https://github.com/XanaduAI/MrMustard/pull/214)

### Breaking changes

### Improvements

* The `Dgate` is now implemented directly in MrMustard (instead of on The Walrus) to calculate the
  unitary and gradients of the displacement gate in Fock representation, providing better numerical
  stability for larger cutoff and displacement values.
  [(#147)](https://github.com/XanaduAI/MrMustard/pull/147)
  [(#211)](https://github.com/XanaduAI/MrMustard/pull/211)

* Now the Wigner function is implemented in its own module and uses numba for speed.
  [(#171)](https://github.com/XanaduAI/MrMustard/pull/171)

  ```python
    from mrmustard.utils.wigner import wigner_discretized
    W, Q, P = wigner_discretized(dm, q, p) # dm is a density matrix
  ```

* Calculate marginals independently from the Wigner function thus ensuring that the marginals are
  physical even though the Wigner function might not contain all the features of the state
  within the defined window. Also, expose some plot parameters and return the figure and axes.
  [(#179)](https://github.com/XanaduAI/MrMustard/pull/179)

* Allows for full cutoff specification (index-wise rather than mode-wise) for subclasses
  of `Transformation`. This allows for a more compact Fock representation where needed.
  [(#181)](https://github.com/XanaduAI/MrMustard/pull/181)

* The `mrmustard.physics.fock` module now provides convenience functions for applying kraus
  operators and choi operators to kets and density matrices.
  [(#180)](https://github.com/XanaduAI/MrMustard/pull/180)

  ```python
  from mrmustard.physics.fock import apply_kraus_to_ket, apply_kraus_to_dm, apply_choi_to_ket, apply_choi_to_dm
  ket_out = apply_kraus_to_ket(kraus, ket_in, indices)
  dm_out = apply_choi_to_dm(choi, dm_in, indices)
  dm_out = apply_kraus_to_dm(kraus, dm_in, indices)
  dm_out = apply_choi_to_ket(choi, ket_in, indices)
  ```

* Replaced norm with probability in the repr of `State`. This improves consistency over the
  old behaviour (norm was the sqrt of prob if the state was pure and prob if the state was mixed).
  [(#182)](https://github.com/XanaduAI/MrMustard/pull/182)

* Added two new modules (`physics.bargmann` and `physics.husimi`) to host the functions related
  to those representations, which have been refactored and moved out of `physics.fock`.
  [(#185)](https://github.com/XanaduAI/MrMustard/pull/185)

* The internal type system in MrMustard has been beefed up with much clearer types, like ComplexVector,
  RealMatrix, etc... as well as a generic type `Batch`, which can be parametrized using the other types,
  like `Batch[ComplexTensor]`. This will allow for better type checking and better error messages.
  [(#199)](https://github.com/XanaduAI/MrMustard/pull/199)

* Added multiple tests and improved the use of Hypothesis.
  [(#191)](https://github.com/XanaduAI/MrMustard/pull/191)

* The `fock.autocutoff` function now uses the new diagonal methods for calculating a
  probability-based cutoff. Use `settings.AUTOCUTOFF_PROBABILITY` to set the probability threshold.
  [(#203)](https://github.com/XanaduAI/MrMustard/pull/203)

* The unitary group optimization (for the interferometer) and the orthogonal group optimization
  (for the real interferometer) have been added. The symplectic matrix that describes an
  interferometer belongs to the intersection of the orthogonal group and the symplectic group,
  which is a unitary group, so we needed both.
  [(#208)](https://github.com/XanaduAI/MrMustard/pull/208)

### Bug fixes

* The `Dgate` and the `Rgate` now correctly parse the case when a single scalar is intended
  as the same parameter of a number of gates in parallel.
  [(#180)](https://github.com/XanaduAI/MrMustard/pull/180)

* The trace function in the fock module was giving incorrect results when called with certain
  choices of modes. This is now fixed.
  [(#180)](https://github.com/XanaduAI/MrMustard/pull/180)

* The purity function for fock states no longer normalizes the density matrix before computing
  the purity.
  [(#180)](https://github.com/XanaduAI/MrMustard/pull/180)

* The function `dm_to_ket` no longer normalizes the density matrix before diagonalizing it.
  [(#180)](https://github.com/XanaduAI/MrMustard/pull/180)

* The internal fock representation of states returns the correct cutoffs in all cases
  (solves an issue when a pure dm was converted to ket).
  [(#184)](https://github.com/XanaduAI/MrMustard/pull/184)

* The ray related tests were hanging in github action causing tests to halt and fail.
  Now ray is forced to init with 1 cpu when running tests preventing the issue.
  [(#201)](https://github.com/XanaduAI/MrMustard/pull/201)

* Various minor bug fixes.
  [(#202)](https://github.com/XanaduAI/MrMustard/pull/202)

* Fixed the issue that the optimization of the interferometer was using orthogonal group
  optimization rather than unitary.
  [(#208)](https://github.com/XanaduAI/MrMustard/pull/208)

* Fixes a slicing issue that arises when we compute the fidelity between gaussian and fock states.
  [(#210)](https://github.com/XanaduAI/MrMustard/pull/210)

* The sign of parameters in the circuit drawer are now displayed correctly.
  [(#209)](https://github.com/XanaduAI/MrMustard/pull/209)

* Fixed a bug in the Gaussian state which caused its covariance matrix to be multiplied
  by hbar/2 twice. Adds the argument `modes` to `Ggate`.
  [(#212)](https://github.com/XanaduAI/MrMustard/pull/212)

* Fixes a bug in the cutoffs of the choi operator.
  [(#216)](https://github.com/XanaduAI/MrMustard/pull/216)


### Documentation

### Contributors

This release contains contributions from (in alphabetical order):
[Robbe De Prins](https://github.com/rdprins), [Sebastian Duque Mesa](https://github.com/sduquemesa),
[Filippo Miatto](https://github.com/ziofil), [Zeyue Niu](https://github.com/zeyueN),
[Yuan Yao](https://github.com/sylviemonet)

---

# Release 0.3.0

### New features
* Can switch progress bar on and off (default is on) from the settings via
  `settings.PROGRESSBAR = True/False`.
  [(#128)](https://github.com/XanaduAI/MrMustard/issues/128)

* States in Gaussian and Fock representation now can be concatenated.
  ```python
  from mrmustard.lab.states import Gaussian, Fock
  from mrmustard.lab.gates import Attenuator

  # concatenate pure states
  fock_state = Fock(4)
  gaussian_state = Gaussian(1)
  pure_state = fock_state & gaussian_state

  # also can concatenate mixed states
  mixed1 = fock_state >> Attenuator(0.8)
  mixed2 = gaussian_state >> Attenuator(0.5)
  mixed_state = mixed1 & mixed2

  mixed_state.dm()
  ```
  [(#130)](https://github.com/XanaduAI/MrMustard/pull/130)

* Parameter passthrough allows one to use custom variables and/or functions as parameters.
  For example we can use parameters of other gates:
  ```python
  from mrmustard.lab.gates import Sgate, BSgate

  BS = BSgate(theta=np.pi/4, theta_trainable=True)[0,1]
  S0 = Sgate(r=BS.theta)[0]
  S1 = Sgate(r=-BS.theta)[1]

  circ = S0 >> S1 >> BS
  ```
  Another possibility is with functions:
  ```python

  def my_r(x):
      return x**2

  x = math.new_variable(0.5, bounds = (None, None), name="x")

  def cost_fn():
    # note that my_r needs to be in the cost function
    # in order to track the gradient
    S = Sgate(r=my_r(x), theta_trainable=True)[0,1]
    return # some function of S

  opt.Optimize(cost_fn, by_optimizing=[x])
  ```
  [(#131)](https://github.com/XanaduAI/MrMustard/pull/131)

* Adds the new trainable gate `RealInterferometer`: an interferometer that doesn't mix
  the q and p quadratures.
  [(#132)](https://github.com/XanaduAI/MrMustard/pull/132)

* Now marginals can be iterated over:
  ```python
  for mode in state:
    print(mode.purity)
  ```
  [(#140)](https://github.com/XanaduAI/MrMustard/pull/140)

### Breaking changes

* The Parametrized and Training classes have been refactored: now trainable tensors are wrapped
  in an instance of the `Parameter` class. To define a set of parameters do
  ```python
  from mrmustard.training import Parametrized

  params = Parametrized(
      magnitude=10, magnitude_trainable=False, magnitude_bounds=None,
      angle=0.1, angle_trainable=True, angle_bounds=(-0.1,0.1)
  )
  ```
  which will automatically define the properties `magnitude` and `angle` on the `params` object.
  To access the backend tensor defining the values of such parameters use the `value` property
  ```python
  params.angle.value
  params.angle.bounds

  params.magnitude.value
  ```

  Gates will automatically be an instance of the `Parametrized` class, for example
  ```python
  from mrmustard.lab import BSgate

  bs = BSgate(theta = 0.3, phi = 0.0, theta_trainable: True)

  # access params
  bs.theta.value
  bs.theta.bounds
  bs.phi.value
  ```
  [(#133)](https://github.com/XanaduAI/MrMustard/pull/133),
  patch [(#144)](https://github.com/XanaduAI/MrMustard/pull/144)
  and [(#158)](https://github.com/XanaduAI/MrMustard/pull/158).

### Improvements

* The Parametrized and Training classes have been refactored. The new training module has been
  added and with it the new `Parameter` class: now trainable tensors are being wrapped
  in an instance of `Parameter`.
  [(#133)](https://github.com/XanaduAI/MrMustard/pull/133),
  patch [(#144)](https://github.com/XanaduAI/MrMustard/pull/144)

* The string representations of the `Circuit` and `Transformation` objects have been improved:
  the `Circuit.__repr__` method now produces a string that can be used to generate a circuit in
  an identical state (same gates and parameters), the `Transformation.__str__` and objects
  inheriting from it now prints the name, memory location of the object as well as the modes
  of the circuit in which the transformation is acting on. The `_markdown_repr_` has been implemented
  and on a jupyter notebook produces a table with valuable information of the Transformation objects.
  [(#141)](https://github.com/XanaduAI/MrMustard/pull/141)

* Add the argument 'modes' to the `Interferometer` operation to indicate which modes
  the Interferometer is applied to.
  [(#121)](https://github.com/XanaduAI/MrMustard/pull/121)

### Bug fixes

* Fixed a bug in the `State.ket()` method. An attribute was called with a typo in its name.
  [(#135)](https://github.com/XanaduAI/MrMustard/pull/135)

* The `math.dagger` function applying the hermitian conjugate to an operator was incorrectly
transposing the indices of the input tensor. Now `math.dagger` appropriately calculates the
Hermitian conjugate of an operator.
  [(#156)](https://github.com/XanaduAI/MrMustard/pull/156)

* The application of a Choi operator to a density matrix was resulting in a transposed dm. Now
the order of the indices in the application of a choi operator to dm and ket is correct.
  [(#188)](https://github.com/XanaduAI/MrMustard/pull/188)

### Documentation

* The centralized [Xanadu Sphinx Theme](https://github.com/XanaduAI/xanadu-sphinx-theme)
  is now used to style the Sphinx documentation.
  [(#126)](https://github.com/XanaduAI/MrMustard/pull/126)

* The documentation now contains the `mm.training` section. The optimization examples on the README
  and Basic API Reference section have been updated to use the latest API.
  [(#133)](https://github.com/XanaduAI/MrMustard/pull/133)

### Contributors

This release contains contributions from (in alphabetical order):

[Mikhail Andrenkov](https://github.com/Mandrenkov), [Sebastian Duque Mesa](https://github.com/sduquemesa), [Filippo Miatto](https://github.com/ziofil), [Yuan Yao](https://github.com/sylviemonet)



---

# Release 0.2.0

### New features since last release

* Fidelity can now be calculated between two mixed states.
  [(#115)](https://github.com/XanaduAI/MrMustard/pull/115)

* A configurable logger module is added.
  [(#107)](https://github.com/XanaduAI/MrMustard/pull/107)

  ```python
  from mrmustard.logger import create_logger

  logger = create_logger(__name__)
  logger.warning("Warning message")
  ```

### Improvements

* The tensorflow and torch backend adhere to `MathInterface`.
  [(#103)](https://github.com/XanaduAI/MrMustard/pull/103)

### Bug fixes

* Setting the modes on which detectors and state acts using `modes` kwarg or `__getitem__`
  give consistent results.
  [(#114)](https://github.com/XanaduAI/MrMustard/pull/114)

* Lists are used instead of generators for indices in fidelity calculations.
  [(#117)](https://github.com/XanaduAI/MrMustard/pull/117)

* A raised `KeyboardInterrupt` while on a optimization loop now stops the execution of the program.
  [#105](https://github.com/XanaduAI/MrMustard/pull/105)

### Documentation

* [Basic API reference](https://mrmustard.readthedocs.io/en/latest/introduction/basic_reference.html)
  is updated to use the latest Mr Mustard API.
  [(#119)](https://github.com/XanaduAI/MrMustard/pull/119)

### Contributors

This release contains contributions from (in alphabetical order):

[Sebastián Duque](https://github.com/sduquemesa), [Theodor Isacsson](https://github.com/thisac/),
[Filippo Miatto](https://github.com/ziofil)


# Release 0.1.1

### New features since last release

* `physics.normalize` and `physics.norm` are now available.
  [(#97)](https://github.com/XanaduAI/MrMustard/pull/97)

* `State` now has a norm property.
  [(#97)](https://github.com/XanaduAI/MrMustard/pull/97)

* Can now override autocutoff in `State` by setting the `cutoffs` argument.
  [(#97)](https://github.com/XanaduAI/MrMustard/pull/97)

### Improvements since last release

* Renamed `amplification` argument of `Amplifier` to `gain`.
  [(#97)](https://github.com/XanaduAI/MrMustard/pull/97)

* Improved `__repr__` for `State`.
  [(#97)](https://github.com/XanaduAI/MrMustard/pull/97)

* Added numba section in about().
  [(#97)](https://github.com/XanaduAI/MrMustard/pull/97)

### Bug fixes

* Renamed "pytorch" to "torch" in `mrmustard.__init__()` so that torch can be imported correctly.
  [(#97)](https://github.com/XanaduAI/MrMustard/pull/97)

* Fixed typos in `State.primal()`, `State.__rmul__()`.
  [(#97)](https://github.com/XanaduAI/MrMustard/pull/97)

* Fixed a multimode bug in `PNRDetector.__init__()`.
  [(#97)](https://github.com/XanaduAI/MrMustard/pull/97)

* Fixed a bug in normalization of `Fock`.
  [(#97)](https://github.com/XanaduAI/MrMustard/pull/97)

* Fixed a bug in `physics.fidelity()`.
  [(#97)](https://github.com/XanaduAI/MrMustard/pull/97)

### Contributors

This release contains contributions from (in alphabetical order):

[Sebastián Duque](https://github.com/sduquemesa), [Filippo Miatto](https://github.com/ziofil)


# Release 0.1.0

### New features since last release

* This is the initial public release.

### Contributors

This release contains contributions from (in alphabetical order):

[Sebastián Duque](https://github.com/sduquemesa), [Zhi Han](https://github.com/hanzhihua1),
[Theodor Isacsson](https://github.com/thisac/), [Josh Izaac](https://github.com/josh146),
[Filippo Miatto](https://github.com/ziofil), [Nicolas Quesada](https://github.com/nquesada)<|MERGE_RESOLUTION|>--- conflicted
+++ resolved
@@ -1,28 +1,12 @@
-<<<<<<< HEAD
-# Release 0.6.0 (future)
-
-### New features
-* A general factory method and a duck style type-checker.
-[(#256)](https://github.com/XanaduAI/MrMustard/pull/256)
-
-* Data classes for the representations project. Includes `WavefunctionArrayData`, `GaussianData`, 
-`QpolyData` and `SymplecticData`.
-[(#258)](https://github.com/XanaduAI/MrMustard/pull/258)
-
-### Breaking changes
-### Improvements
-### Bug fixes
-### Documentation
-### Contributors
-[Richard A. Wolf](https://github.com/ryk-wolf)
-# Release 0.5.0 (development release)
-=======
 # Release 0.6.0 (development release)
 
 ### New features
 
 * A general factory method and a duck style type-checker.
   [#256](https://github.com/XanaduAI/MrMustard/pull/256)
+  
+* Data classes for the representations project. Includes `WavefunctionArrayData`, `GaussianData`, `ABCData` and `SymplecticData`.
+  [(#258)](https://github.com/XanaduAI/MrMustard/pull/258)
 
 ### Breaking changes
 
@@ -30,7 +14,8 @@
 
 ### Bug fixes
 
-* Fixed a bug about the variable names in functions (apply_kraus_to_ket, apply_kraus_to_dm, apply_choi_to_ket, apply_choi_to_dm). [(#271)](https://github.com/XanaduAI/MrMustard/pull/271)
+* Fixed a bug about the variable names in functions (apply_kraus_to_ket, apply_kraus_to_dm, apply_choi_to_ket, apply_choi_to_dm).
+  [(#271)](https://github.com/XanaduAI/MrMustard/pull/271)
 
 ### Documentation
 
@@ -39,7 +24,6 @@
 
 
 # Release 0.5.0 (current release)
->>>>>>> 0822d489
 
 ### New features
 
